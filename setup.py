--- conflicted
+++ resolved
@@ -6,9 +6,6 @@
     from distutils.core import setup
 
 # Basic dependencies
-<<<<<<< HEAD
-install_requires = ["pg8000", "port-for>=0.4", "six>=1.9.0", "psutil", "fabric"]
-=======
 install_requires = [
     "pg8000",
     "port-for>=0.4",
@@ -16,7 +13,6 @@
     "psutil",
     "packaging",
 ]
->>>>>>> 3cc9d67b
 
 # Add compatibility enum class
 if sys.version_info < (3, 4):
@@ -31,11 +27,7 @@
     readme = f.read()
 
 setup(
-<<<<<<< HEAD
     version='1.9.0',
-=======
-    version='1.8.7',
->>>>>>> 3cc9d67b
     name='testgres',
     packages=['testgres'],
     description='Testing utility for PostgreSQL and its extensions',
