import sys

try:
    from setuptools import setup
except ImportError:
    from distutils.core import setup

# Basic dependencies
install_requires = [
    "pg8000",
    "port-for>=0.4",
    "six>=1.9.0",
    "psutil",
    "packaging"
]

# Add compatibility enum class
if sys.version_info < (3, 4):
    install_requires.append("enum34")

# Add compatibility ipaddress module
if sys.version_info < (3, 3):
    install_requires.append("ipaddress")

# Get contents of README file
with open('README.md', 'r') as f:
    readme = f.read()

setup(
<<<<<<< HEAD
    version='1.10.2',
=======
    version='1.10.0',
>>>>>>> b4268f8b
    name='testgres',
    packages=['testgres', 'testgres.operations', 'testgres.helpers'],
    description='Testing utility for PostgreSQL and its extensions',
    url='https://github.com/postgrespro/testgres',
    long_description=readme,
    long_description_content_type='text/markdown',
    license='PostgreSQL',
    author='Postgres Professional',
    author_email='testgres@postgrespro.ru',
    keywords=['test', 'testing', 'postgresql'],
    install_requires=install_requires,
    classifiers=[],
)<|MERGE_RESOLUTION|>--- conflicted
+++ resolved
@@ -27,11 +27,7 @@
     readme = f.read()
 
 setup(
-<<<<<<< HEAD
-    version='1.10.2',
-=======
     version='1.10.0',
->>>>>>> b4268f8b
     name='testgres',
     packages=['testgres', 'testgres.operations', 'testgres.helpers'],
     description='Testing utility for PostgreSQL and its extensions',
