os: linux

dist: bionic

language: python

services:
    - docker

install:
    - ./mk_dockerfile.sh
    - docker-compose build

script:
    - docker-compose run $(bash <(curl -s https://codecov.io/env)) tests

notifications:
    email:
        on_success: change
        on_failure: always

env:
<<<<<<< HEAD
    - PYTHON_VERSION=2 PG_VERSION=10
    - PYTHON_VERSION=2 PG_VERSION=11
    - PYTHON_VERSION=2 PG_VERSION=12
    - PYTHON_VERSION=2 PG_VERSION=13
    - PYTHON_VERSION=2 PG_VERSION=14
    - PYTHON_VERSION=2 PG_VERSION=15rc1
    - PYTHON_VERSION=3 PG_VERSION=10
    - PYTHON_VERSION=3 PG_VERSION=11
    - PYTHON_VERSION=3 PG_VERSION=12
    - PYTHON_VERSION=3 PG_VERSION=13
    - PYTHON_VERSION=3 PG_VERSION=14
    - PYTHON_VERSION=3 PG_VERSION=15rc1
=======
    - PYTHON_VERSION=3 PG_VERSION=14
    - PYTHON_VERSION=3 PG_VERSION=13
    - PYTHON_VERSION=3 PG_VERSION=12
    - PYTHON_VERSION=3 PG_VERSION=11
    - PYTHON_VERSION=3 PG_VERSION=10
#    - PYTHON_VERSION=3 PG_VERSION=9.6
#    - PYTHON_VERSION=3 PG_VERSION=9.5
#    - PYTHON_VERSION=3 PG_VERSION=9.4
#    - PYTHON_VERSION=2 PG_VERSION=10
#    - PYTHON_VERSION=2 PG_VERSION=9.6
#    - PYTHON_VERSION=2 PG_VERSION=9.5
#    - PYTHON_VERSION=2 PG_VERSION=9.4
>>>>>>> 40240490
<|MERGE_RESOLUTION|>--- conflicted
+++ resolved
@@ -20,7 +20,7 @@
         on_failure: always
 
 env:
-<<<<<<< HEAD
+
     - PYTHON_VERSION=2 PG_VERSION=10
     - PYTHON_VERSION=2 PG_VERSION=11
     - PYTHON_VERSION=2 PG_VERSION=12
@@ -32,18 +32,4 @@
     - PYTHON_VERSION=3 PG_VERSION=12
     - PYTHON_VERSION=3 PG_VERSION=13
     - PYTHON_VERSION=3 PG_VERSION=14
-    - PYTHON_VERSION=3 PG_VERSION=15rc1
-=======
-    - PYTHON_VERSION=3 PG_VERSION=14
-    - PYTHON_VERSION=3 PG_VERSION=13
-    - PYTHON_VERSION=3 PG_VERSION=12
-    - PYTHON_VERSION=3 PG_VERSION=11
-    - PYTHON_VERSION=3 PG_VERSION=10
-#    - PYTHON_VERSION=3 PG_VERSION=9.6
-#    - PYTHON_VERSION=3 PG_VERSION=9.5
-#    - PYTHON_VERSION=3 PG_VERSION=9.4
-#    - PYTHON_VERSION=2 PG_VERSION=10
-#    - PYTHON_VERSION=2 PG_VERSION=9.6
-#    - PYTHON_VERSION=2 PG_VERSION=9.5
-#    - PYTHON_VERSION=2 PG_VERSION=9.4
->>>>>>> 40240490
+    - PYTHON_VERSION=3 PG_VERSION=15rc1