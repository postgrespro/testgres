# coding: utf-8

# we support both pg8000 and psycopg2
try:
    import psycopg2 as pglib
except ImportError:
    try:
        import pg8000 as pglib
    except ImportError:
        raise ImportError("You must have psycopg2 or pg8000 modules installed")

<<<<<<< HEAD
from .enums import IsolationLevel
=======
from .defaults import \
    default_dbname, \
    default_username

from enum import Enum
>>>>>>> be1e3c59

from .exceptions import QueryException


# export these exceptions
InternalError = pglib.InternalError
ProgrammingError = pglib.ProgrammingError


class NodeConnection(object):
    """
    Transaction wrapper returned by Node
    """

    def __init__(self, node, dbname=None, username=None, password=None):

        # Set default arguments
        dbname = dbname or default_dbname()
        username = username or default_username()

        self._node = node

        self._connection = pglib.connect(
            database=dbname,
            user=username,
            password=password,
            host=node.host,
            port=node.port)

        self._cursor = self.connection.cursor()

    @property
    def node(self):
        return self._node

    @property
    def connection(self):
        return self._connection

    @property
    def cursor(self):
        return self._cursor

    def __enter__(self):
        return self

    def __exit__(self, type, value, traceback):
        self.close()

    def begin(self, isolation_level=IsolationLevel.ReadCommitted):
        # Check if level isn't an IsolationLevel
        if not isinstance(isolation_level, IsolationLevel):
            # Get name of isolation level
            level_str = str(isolation_level).lower()

            # Validate level string
            try:
                isolation_level = IsolationLevel(level_str)
            except ValueError:
                error = 'Invalid isolation level "{}"'
                raise QueryException(error.format(level_str))

        # Set isolation level
        cmd = 'SET TRANSACTION ISOLATION LEVEL {}'
        self.cursor.execute(cmd.format(isolation_level.value))

        return self

    def commit(self):
        self.connection.commit()

        return self

    def rollback(self):
        self.connection.rollback()

        return self

    def execute(self, query, *args):
        self.cursor.execute(query, args)

        try:
            res = self.cursor.fetchall()

            # pg8000 might return tuples
            if isinstance(res, tuple):
                res = [tuple(t) for t in res]

            return res
        except Exception:
            return None

    def close(self):
        self.cursor.close()
        self.connection.close()<|MERGE_RESOLUTION|>--- conflicted
+++ resolved
@@ -9,15 +9,11 @@
     except ImportError:
         raise ImportError("You must have psycopg2 or pg8000 modules installed")
 
-<<<<<<< HEAD
 from .enums import IsolationLevel
-=======
+
 from .defaults import \
     default_dbname, \
     default_username
-
-from enum import Enum
->>>>>>> be1e3c59
 
 from .exceptions import QueryException
 
