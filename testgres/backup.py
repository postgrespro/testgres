--- conflicted
+++ resolved
@@ -4,11 +4,9 @@
 
 from shutil import rmtree, copytree
 from six import raise_from
-<<<<<<< HEAD
+from tempfile import mkdtemp
+
 from .enums import XLogMethod
-=======
-from tempfile import mkdtemp
->>>>>>> be1e3c59
 
 from .consts import \
     DATA_DIR, \
@@ -54,7 +52,6 @@
         if not node.status():
             raise BackupException('Node must be running')
 
-<<<<<<< HEAD
         # Check arguments
         if not isinstance(xlog_method, XLogMethod):
             try:
@@ -62,9 +59,6 @@
             except ValueError:
                 raise BackupException('Invalid xlog_method "{}"'.format(xlog_method))
 
-=======
-        # yapf: disable
->>>>>>> be1e3c59
         # Set default arguments
         username = username or default_username()
         base_dir = base_dir or mkdtemp(prefix=TMP_BACKUP)
