# coding: utf-8

import os

from six import raise_from

from .enums import XLogMethod

from .consts import \
    DATA_DIR, \
    TMP_NODE, \
    TMP_BACKUP, \
    PG_CONF_FILE, \
    BACKUP_LOG_FILE

from .exceptions import BackupException

from .operations.os_ops import OsOperations

from .utils import \
    get_bin_path2, \
    execute_utility2, \
    clean_on_error


class NodeBackup(object):
    """
    Smart object responsible for backups
    """
    @property
    def log_file(self):
        return os.path.join(self.base_dir, BACKUP_LOG_FILE)

    def __init__(self,
                 node,
                 base_dir=None,
                 username=None,
                 xlog_method=XLogMethod.fetch,
                 options=None):
        """
        Create a new backup.

        Args:
            node: :class:`.PostgresNode` we're going to backup.
            base_dir: where should we store it?
            username: database user name.
            xlog_method: none | fetch | stream (see docs)
        """
        assert node.os_ops is not None
        assert isinstance(node.os_ops, OsOperations)

        if not options:
            options = []
        self.os_ops = node.os_ops
        if not node.status():
            raise BackupException('Node must be running')

        # Check arguments
        if not isinstance(xlog_method, XLogMethod):
            try:
                xlog_method = XLogMethod(xlog_method)
            except ValueError:
                msg = 'Invalid xlog_method "{}"'.format(xlog_method)
                raise BackupException(msg)

        # Set default arguments
        username = username or self.os_ops.get_user()
        base_dir = base_dir or self.os_ops.mkdtemp(prefix=TMP_BACKUP)

        # public
        self.original_node = node
        self.base_dir = base_dir
        self.username = username

        # private
        self._available = True

        data_dir = os.path.join(self.base_dir, DATA_DIR)

        _params = [
            get_bin_path2(self.os_ops, "pg_basebackup"),
            "-p", str(node.port),
            "-h", node.host,
            "-U", username,
            "-D", data_dir,
            "-X", xlog_method.value
        ]  # yapf: disable
        _params += options
        execute_utility2(self.os_ops, _params, self.log_file)

    def __enter__(self):
        return self

    def __exit__(self, type, value, traceback):
        self.cleanup()

    def _prepare_dir(self, destroy):
        """
        Provide a data directory for a copy of node.

        Args:
            destroy: should we convert this backup into a node?

        Returns:
            Path to data directory.
        """

        if not self._available:
            raise BackupException('Backup is exhausted')

        # Do we want to use this backup several times?
        available = not destroy

        if available:
            dest_base_dir = self.os_ops.mkdtemp(prefix=TMP_NODE)

            data1 = os.path.join(self.base_dir, DATA_DIR)
            data2 = os.path.join(dest_base_dir, DATA_DIR)

            try:
                # Copy backup to new data dir
                self.os_ops.copytree(data1, data2)
            except Exception as e:
                raise_from(BackupException('Failed to copy files'), e)
        else:
            dest_base_dir = self.base_dir

        # Is this backup exhausted?
        self._available = available

        # Return path to new node
        return dest_base_dir

    def spawn_primary(self, name=None, destroy=True):
        """
        Create a primary node from a backup.

        Args:
            name: primary's application name.
            destroy: should we convert this backup into a node?

        Returns:
            New instance of :class:`.PostgresNode`.
        """

        # Prepare a data directory for this node
        base_dir = self._prepare_dir(destroy)

        # Build a new PostgresNode
<<<<<<< HEAD
        with clean_on_error(self.original_node.clone_with_new_name_and_base_dir(name=name, base_dir=base_dir)) as node:
=======
        assert self.original_node is not None

        if (hasattr(self.original_node, "clone_with_new_name_and_base_dir")):
            node = self.original_node.clone_with_new_name_and_base_dir(name=name, base_dir=base_dir)
        else:
            # For backward compatibility
            NodeClass = self.original_node.__class__
            node = NodeClass(name=name, base_dir=base_dir, conn_params=self.original_node.os_ops.conn_params)

        assert node is not None
        assert type(node) == self.original_node.__class__  # noqa: E721

        with clean_on_error(node) as node:
>>>>>>> dcb7f245

            # New nodes should always remove dir tree
            node._should_rm_dirs = True

            # Set a new port
            node.append_conf(filename=PG_CONF_FILE, line='\n')
            node.append_conf(filename=PG_CONF_FILE, port=node.port)

            return node

    def spawn_replica(self, name=None, destroy=True, slot=None):
        """
        Create a replica of the original node from a backup.

        Args:
            name: replica's application name.
            slot: create a replication slot with the specified name.
            destroy: should we convert this backup into a node?

        Returns:
            New instance of :class:`.PostgresNode`.
        """

        # Build a new PostgresNode
        with clean_on_error(self.spawn_primary(name=name,
                                               destroy=destroy)) as node:

            # Assign it a master and a recovery file (private magic)
            node._assign_master(self.original_node)
            node._create_recovery_conf(username=self.username, slot=slot)

            return node

    def cleanup(self):
        """
        Remove all files that belong to this backup.
        No-op if it's been converted to a PostgresNode (destroy=True).
        """

        if self._available:
            self._available = False
            self.os_ops.rmdirs(self.base_dir, ignore_errors=True)<|MERGE_RESOLUTION|>--- conflicted
+++ resolved
@@ -147,9 +147,6 @@
         base_dir = self._prepare_dir(destroy)
 
         # Build a new PostgresNode
-<<<<<<< HEAD
-        with clean_on_error(self.original_node.clone_with_new_name_and_base_dir(name=name, base_dir=base_dir)) as node:
-=======
         assert self.original_node is not None
 
         if (hasattr(self.original_node, "clone_with_new_name_and_base_dir")):
@@ -163,7 +160,6 @@
         assert type(node) == self.original_node.__class__  # noqa: E721
 
         with clean_on_error(node) as node:
->>>>>>> dcb7f245
 
             # New nodes should always remove dir tree
             node._should_rm_dirs = True
