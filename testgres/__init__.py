--- conflicted
+++ resolved
@@ -63,16 +63,10 @@
     "NodeConnection", "DatabaseError", "InternalError", "ProgrammingError", "OperationalError",
     "TestgresException", "ExecUtilException", "QueryException", "TimeoutException", "CatchUpException", "StartNodeException", "InitNodeException", "BackupException", "InvalidOperationException",
     "XLogMethod", "IsolationLevel", "NodeStatus", "ProcessType", "DumpFormat",
-<<<<<<< HEAD
-    "PostgresNode", "NodeApp",
-    "PortManager",
-    "reserve_port", "release_port", "get_bin_path", "get_pg_config", "get_pg_version",
-=======
     NodeApp.__name__,
     PostgresNode.__name__,
     PortManager.__name__,
-    "reserve_port", "release_port", "bound_ports", "get_bin_path", "get_pg_config", "get_pg_version",
->>>>>>> bbbec3ef
+    "reserve_port", "release_port", "get_bin_path", "get_pg_config", "get_pg_version",
     "First", "Any",
     "OsOperations", "LocalOperations", "RemoteOperations", "ConnectionParams",
     "OsLockObj",
