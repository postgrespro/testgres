# coding: utf-8

# names for dirs in base_dir
DATA_DIR = "data"
LOGS_DIR = "logs"

# prefixes for temp dirs
TMP_NODE = 'tgsn_'
TMP_DUMP = 'tgsd_'
TMP_CACHE = 'tgsc_'
TMP_BACKUP = 'tgsb_'

# path to control file
XLOG_CONTROL_FILE = "global/pg_control"

# names for config files
RECOVERY_CONF_FILE = "recovery.conf"
PG_AUTO_CONF_FILE = "postgresql.auto.conf"
PG_CONF_FILE = "postgresql.conf"
PG_PID_FILE = 'postmaster.pid'
HBA_CONF_FILE = "pg_hba.conf"

# names for log files
PG_LOG_FILE = "postgresql.log"
UTILS_LOG_FILE = "utils.log"
BACKUP_LOG_FILE = "backup.log"

<<<<<<< HEAD
# name of dump/restore formates
DUMP_DIRECTORY = "directory"

# default argument values
DEFAULT_XLOG_METHOD = "fetch"
DEFAULT_DUMP_FORMAT = "plain"
=======
# defaults for node settings
MAX_REPLICATION_SLOTS = 10
MAX_WAL_SENDERS = 10
WAL_KEEP_SEGMENTS = 20
>>>>>>> 6596a9f6
<|MERGE_RESOLUTION|>--- conflicted
+++ resolved
@@ -25,16 +25,11 @@
 UTILS_LOG_FILE = "utils.log"
 BACKUP_LOG_FILE = "backup.log"
 
-<<<<<<< HEAD
 # name of dump/restore formates
 DUMP_DIRECTORY = "directory"
+DEFAULT_DUMP_FORMAT = "plain"
 
-# default argument values
-DEFAULT_XLOG_METHOD = "fetch"
-DEFAULT_DUMP_FORMAT = "plain"
-=======
 # defaults for node settings
 MAX_REPLICATION_SLOTS = 10
 MAX_WAL_SENDERS = 10
-WAL_KEEP_SEGMENTS = 20
->>>>>>> 6596a9f6
+WAL_KEEP_SEGMENTS = 20