# coding: utf-8

import io
import os
import psutil
import subprocess
import time

from shutil import rmtree
from six import raise_from, iteritems
from tempfile import mkstemp, mkdtemp

from .enums import \
    NodeStatus, \
    ProcessType, \
    DumpFormat

from .cache import cached_initdb

from .config import testgres_config

from .connection import \
    NodeConnection, \
    InternalError,  \
    ProgrammingError

from .consts import \
    DATA_DIR, \
    LOGS_DIR, \
    TMP_NODE, \
    TMP_DUMP, \
    PG_CONF_FILE, \
    PG_AUTO_CONF_FILE, \
    HBA_CONF_FILE, \
    RECOVERY_CONF_FILE, \
    PG_LOG_FILE, \
    UTILS_LOG_FILE, \
    PG_PID_FILE

from .consts import \
    MAX_WAL_SENDERS, \
    MAX_REPLICATION_SLOTS, \
    WAL_KEEP_SEGMENTS

from .decorators import \
    method_decorator, \
    positional_args_hack

from .defaults import \
    default_dbname, \
    default_username, \
    generate_app_name

from .exceptions import \
    CatchUpException,   \
    ExecUtilException,  \
    QueryException,     \
    StartNodeException, \
    TimeoutException,   \
<<<<<<< HEAD
    InitNodeException,  \
    TestgresException
=======
    TestgresException,  \
    BackupException
>>>>>>> 221df4f2

from .logger import TestgresLogger

from .pubsub import Publication, Subscription

from .utils import \
    eprint, \
    get_bin_path, \
    file_tail, \
    pg_version_ge, \
    reserve_port, \
    release_port, \
    execute_utility, \
    options_string, \
    clean_on_error

from .backup import NodeBackup


class ProcessProxy(object):
    """
    Wrapper for psutil.Process

    Attributes:
        process: wrapped psutill.Process object
        ptype: instance of ProcessType
    """

    def __init__(self, process, ptype=None):
        self.process = process
        self.ptype = ptype or ProcessType.from_process(process)

    def __getattr__(self, name):
        return getattr(self.process, name)

    def __repr__(self):
        return '{}(ptype={}, process={})'.format(self.__class__.__name__,
                                                 str(self.ptype),
                                                 repr(self.process))


class PostgresNode(object):
    def __init__(self, name=None, port=None, base_dir=None):
        """
        PostgresNode constructor.

        Args:
            name: node's application name.
            port: port to accept connections.
            base_dir: path to node's data directory.
        """

        # private
        self._should_free_port = port is None
        self._base_dir = base_dir
        self._logger = None
        self._master = None

        # basic
        self.host = '127.0.0.1'
        self.name = name or generate_app_name()
        self.port = port or reserve_port()

        # defaults for __exit__()
        self.cleanup_on_good_exit = testgres_config.node_cleanup_on_good_exit
        self.cleanup_on_bad_exit = testgres_config.node_cleanup_on_bad_exit
        self.shutdown_max_attempts = 3

        # NOTE: for compatibility
        self.utils_log_name = self.utils_log_file
        self.pg_log_name = self.pg_log_file

    def __enter__(self):
        return self

    def __exit__(self, type, value, traceback):
        self.free_port()

        # NOTE: Ctrl+C does not count!
        got_exception = type is not None and type != KeyboardInterrupt

        c1 = self.cleanup_on_good_exit and not got_exception
        c2 = self.cleanup_on_bad_exit and got_exception

        attempts = self.shutdown_max_attempts

        if c1 or c2:
            self.cleanup(attempts)
        else:
            self._try_shutdown(attempts)

    def __repr__(self):
        return "{}(name='{}', port={}, base_dir='{}')".format(
            self.__class__.__name__, self.name, self.port, self.base_dir)

    @property
    def pid(self):
        """
        Return postmaster's PID if node is running, else 0.
        """

        if self.status():
            pid_file = os.path.join(self.data_dir, PG_PID_FILE)
            with io.open(pid_file) as f:
                return int(f.readline())

        # for clarity
        return 0

    @property
    def auxiliary_pids(self):
        """
        Returns a dict of { ProcessType : PID }.
        """

        result = {}

        for process in self.auxiliary_processes:
            if process.ptype not in result:
                result[process.ptype] = []

            result[process.ptype].append(process.pid)

        return result

    @property
    def auxiliary_processes(self):
        """
        Returns a list of auxiliary processes.
        Each process is represented by :class:`.ProcessProxy` object.
        """

        def is_aux(process):
            return process.ptype != ProcessType.Unknown

        return list(filter(is_aux, self.child_processes))

    @property
    def child_processes(self):
        """
        Returns a list of all child processes.
        Each process is represented by :class:`.ProcessProxy` object.
        """

        # get a list of postmaster's children
        children = psutil.Process(self.pid).children()

        return [ProcessProxy(p) for p in children]

    @property
    def source_walsender(self):
        """
        Returns master's walsender feeding this replica.
        """

        sql = """
            select pid
            from pg_catalog.pg_stat_replication
            where application_name = %s
        """

        if not self.master:
            raise TestgresException("Node doesn't have a master")

        # master should be on the same host
        assert self.master.host == self.host

        with self.master.connect() as con:
            for row in con.execute(sql, self.name):
                for child in self.master.auxiliary_processes:
                    if child.pid == int(row[0]):
                        return child

        msg = "Master doesn't send WAL to {}".format(self.name)
        raise TestgresException(msg)

    @property
    def master(self):
        return self._master

    @property
    def base_dir(self):
        if not self._base_dir:
            self._base_dir = mkdtemp(prefix=TMP_NODE)

        # NOTE: it's safe to create a new dir
        if not os.path.exists(self._base_dir):
            os.makedirs(self._base_dir)

        return self._base_dir

    @property
    def logs_dir(self):
        path = os.path.join(self.base_dir, LOGS_DIR)

        # NOTE: it's safe to create a new dir
        if not os.path.exists(path):
            os.makedirs(path)

        return path

    @property
    def data_dir(self):
        # NOTE: we can't run initdb without user's args
        return os.path.join(self.base_dir, DATA_DIR)

    @property
    def utils_log_file(self):
        return os.path.join(self.logs_dir, UTILS_LOG_FILE)

    @property
    def pg_log_file(self):
        return os.path.join(self.logs_dir, PG_LOG_FILE)

    def _try_shutdown(self, max_attempts):
        attempts = 0

        # try stopping server N times
        while attempts < max_attempts:
            try:
                self.stop()
                break    # OK
            except ExecUtilException:
                pass    # one more time
            except Exception:
                # TODO: probably should kill stray instance
                eprint('cannot stop node {}'.format(self.name))
                break

            attempts += 1

    def _assign_master(self, master):
        """NOTE: this is a private method!"""

        # now this node has a master
        self._master = master

    def _create_recovery_conf(self, username, slot=None):
        """NOTE: this is a private method!"""

        # fetch master of this node
        master = self.master
        assert master is not None

        conninfo = {
            "application_name": self.name,
            "port": master.port,
            "user": username
        }  # yapf: disable

        # host is tricky
        try:
            import ipaddress
            ipaddress.ip_address(master.host)
            conninfo["hostaddr"] = master.host
        except ValueError:
            conninfo["host"] = master.host

        line = (
            "primary_conninfo='{}'\n"
            "standby_mode=on\n"
        ).format(options_string(**conninfo))  # yapf: disable

        if slot:
            # Connect to master for some additional actions
            with master.connect(username=username) as con:
                # check if slot already exists
                res = con.execute("""
                    select exists (
                        select from pg_catalog.pg_replication_slots
                        where slot_name = %s
                    )
                """, slot)

                if res[0][0]:
                    raise TestgresException(
                        "Slot '{}' already exists".format(slot))

                # TODO: we should drop this slot after replica's cleanup()
                con.execute("""
                    select pg_catalog.pg_create_physical_replication_slot(%s)
                """, slot)

            line += "primary_slot_name={}\n".format(slot)

        self.append_conf(RECOVERY_CONF_FILE, line)

    def _maybe_start_logger(self):
        if testgres_config.use_python_logging:
            # spawn new logger if it doesn't exist or is stopped
            if not self._logger or not self._logger.is_alive():
                self._logger = TestgresLogger(self.name, self.pg_log_file)
                self._logger.start()

    def _maybe_stop_logger(self):
        if self._logger:
            self._logger.stop()

    def _collect_special_files(self):
        result = []

        # list of important files + last N lines
        files = [
            (os.path.join(self.data_dir, PG_CONF_FILE), 0),
            (os.path.join(self.data_dir, PG_AUTO_CONF_FILE), 0),
            (os.path.join(self.data_dir, RECOVERY_CONF_FILE), 0),
            (os.path.join(self.data_dir, HBA_CONF_FILE), 0),
            (self.pg_log_file, testgres_config.error_log_lines)
        ]  # yapf: disable

        for f, num_lines in files:
            # skip missing files
            if not os.path.exists(f):
                continue

            with io.open(f, "rb") as _f:
                if num_lines > 0:
                    # take last N lines of file
                    lines = b''.join(file_tail(_f, num_lines)).decode('utf-8')
                else:
                    # read whole file
                    lines = _f.read().decode('utf-8')

                # fill list
                result.append((f, lines))

        return result

    def init(self, initdb_params=None, **kwargs):
        """
        Perform initdb for this node.

        Args:
            initdb_params: parameters for initdb (list).
            fsync: should this node use fsync to keep data safe?
            unix_sockets: should we enable UNIX sockets?
            allow_streaming: should this node add a hba entry for replication?

        Returns:
            This instance of :class:`.PostgresNode`
        """

        # initialize this PostgreSQL node
        cached_initdb(
            data_dir=self.data_dir,
            logfile=self.utils_log_file,
            params=initdb_params)

        # initialize default config files
        self.default_conf(**kwargs)

        return self

    def default_conf(self,
                     fsync=False,
                     unix_sockets=True,
                     allow_streaming=True,
                     allow_logical=False,
                     log_statement='all'):
        """
        Apply default settings to this node.

        Args:
            fsync: should this node use fsync to keep data safe?
            unix_sockets: should we enable UNIX sockets?
            allow_streaming: should this node add a hba entry for replication?
            allow_logical: can this node be used as a logical replication publisher?
            log_statement: one of ('all', 'off', 'mod', 'ddl').

        Returns:
            This instance of :class:`.PostgresNode`.
        """

        postgres_conf = os.path.join(self.data_dir, PG_CONF_FILE)
        hba_conf = os.path.join(self.data_dir, HBA_CONF_FILE)

        # filter lines in hba file
        with io.open(hba_conf, "r+") as conf:
            # get rid of comments and blank lines
            lines = [
                s for s in conf.readlines()
                if len(s.strip()) > 0 and not s.startswith('#')
            ]

            # write filtered lines
            conf.seek(0)
            conf.truncate()
            conf.writelines(lines)

            # replication-related settings
            if allow_streaming:
                # get auth method for host or local users
                def get_auth_method(t):
                    return next((s.split()[-1] for s in lines
                                 if s.startswith(t)), 'trust')

                # get auth methods
                auth_local = get_auth_method('local')
                auth_host = get_auth_method('host')

                new_lines = [
                    u"local\treplication\tall\t\t\t{}\n".format(auth_local),
                    u"host\treplication\tall\t127.0.0.1/32\t{}\n".format(auth_host),
                    u"host\treplication\tall\t::1/128\t\t{}\n".format(auth_host)
                ]  # yapf: disable

                # write missing lines
                for line in new_lines:
                    if line not in lines:
                        conf.write(line)

        # overwrite config file
        with io.open(postgres_conf, "w") as conf:
            # remove old lines
            conf.truncate()

            if not fsync:
                conf.write(u"fsync = off\n")

            conf.write(u"log_statement = {}\n"
                       u"listen_addresses = '{}'\n"
                       u"port = {}\n".format(log_statement,
                                             self.host,
                                             self.port))  # yapf: disable

            # replication-related settings
            if allow_streaming:

                # select a proper wal_level for PostgreSQL
                if pg_version_ge('9.6'):
                    wal_level = "replica"
                else:
                    wal_level = "hot_standby"

                conf.write(u"hot_standby = on\n"
                           u"max_wal_senders = {}\n"
                           u"max_replication_slots = {}\n"
                           u"wal_keep_segments = {}\n"
                           u"wal_level = {}\n".format(MAX_WAL_SENDERS,
                                                      MAX_REPLICATION_SLOTS,
                                                      WAL_KEEP_SEGMENTS,
                                                      wal_level))  # yapf: disable

            if allow_logical:
                if not pg_version_ge('10'):
                    raise InitNodeException(
                        "Logical replication is only available for Postgres 10 "
                        "and newer")
                conf.write(u"wal_level = logical\n")

            # disable UNIX sockets if asked to
            if not unix_sockets:
                conf.write(u"unix_socket_directories = ''\n")

        return self

    @method_decorator(positional_args_hack(['filename', 'line']))
    def append_conf(self, line, filename=PG_CONF_FILE):
        """
        Append line to a config file.

        Args:
            line: string to be appended to config.
            filename: config file (postgresql.conf by default).

        Returns:
            This instance of :class:`.PostgresNode`.
        """

        config_name = os.path.join(self.data_dir, filename)
        with io.open(config_name, 'a') as conf:
            conf.write(u''.join([line, '\n']))

        return self

    def status(self):
        """
        Check this node's status.

        Returns:
            An instance of :class:`.NodeStatus`.
        """

        try:
            _params = [
                get_bin_path("pg_ctl"),
                "-D", self.data_dir,
                "status"
            ]  # yapf: disable
            execute_utility(_params, self.utils_log_file)
            return NodeStatus.Running

        except ExecUtilException as e:
            # Node is not running
            if e.exit_code == 3:
                return NodeStatus.Stopped

            # Node has no file dir
            elif e.exit_code == 4:
                return NodeStatus.Uninitialized

    def get_control_data(self):
        """
        Return contents of pg_control file.
        """

        # this one is tricky (blame PG 9.4)
        _params = [get_bin_path("pg_controldata")]
        _params += ["-D"] if pg_version_ge('9.5') else []
        _params += [self.data_dir]

        data = execute_utility(_params, self.utils_log_file)

        out_dict = {}

        for line in data.splitlines():
            key, _, value = line.partition(':')
            out_dict[key.strip()] = value.strip()

        return out_dict

    def start(self, params=[], wait=True):
        """
        Start this node using pg_ctl.

        Args:
            params: additional arguments for pg_ctl.
            wait: wait until operation completes.

        Returns:
            This instance of :class:`.PostgresNode`.
        """

        _params = [
            get_bin_path("pg_ctl"),
            "-D", self.data_dir,
            "-l", self.pg_log_file,
            "-w" if wait else '-W',  # --wait or --no-wait
            "start"
        ] + params  # yapf: disable

        try:
            execute_utility(_params, self.utils_log_file)
        except ExecUtilException as e:
            msg = 'Cannot start node'
            files = self._collect_special_files()
            raise_from(StartNodeException(msg, files), e)

        self._maybe_start_logger()

        return self

    def stop(self, params=[], wait=True):
        """
        Stop this node using pg_ctl.

        Args:
            params: additional arguments for pg_ctl.
            wait: wait until operation completes.

        Returns:
            This instance of :class:`.PostgresNode`.
        """

        _params = [
            get_bin_path("pg_ctl"),
            "-D", self.data_dir,
            "-w" if wait else '-W',  # --wait or --no-wait
            "stop"
        ] + params  # yapf: disable

        execute_utility(_params, self.utils_log_file)

        self._maybe_stop_logger()

        return self

    def restart(self, params=[]):
        """
        Restart this node using pg_ctl.

        Args:
            params: additional arguments for pg_ctl.

        Returns:
            This instance of :class:`.PostgresNode`.
        """

        _params = [
            get_bin_path("pg_ctl"),
            "-D", self.data_dir,
            "-l", self.pg_log_file,
            "-w",  # wait
            "restart"
        ] + params  # yapf: disable

        try:
            execute_utility(_params, self.utils_log_file)
        except ExecUtilException as e:
            msg = 'Cannot restart node'
            files = self._collect_special_files()
            raise_from(StartNodeException(msg, files), e)

        self._maybe_start_logger()

        return self

    def reload(self, params=[]):
        """
        Reload config files using pg_ctl.

        Args:
            params: additional arguments for pg_ctl.

        Returns:
            This instance of :class:`.PostgresNode`.
        """

        _params = [
            get_bin_path("pg_ctl"),
            "-D", self.data_dir,
            "-w",  # wait
            "reload"
        ] + params  # yapf: disable

        execute_utility(_params, self.utils_log_file)

        return self

    def pg_ctl(self, params):
        """
        Invoke pg_ctl with params.

        Args:
            params: arguments for pg_ctl.

        Returns:
            Stdout + stderr of pg_ctl.
        """

        _params = [
            get_bin_path("pg_ctl"),
            "-D", self.data_dir,
            "-w"  # wait
        ] + params  # yapf: disable

        return execute_utility(_params, self.utils_log_file)

    def free_port(self):
        """
        Reclaim port owned by this node.
        NOTE: does not free auto selected ports.
        """

        if self._should_free_port:
            self._should_free_port = False
            release_port(self.port)

    def cleanup(self, max_attempts=3):
        """
        Stop node if needed and remove its data/logs directory.
        NOTE: take a look at TestgresConfig.node_cleanup_full.

        Args:
            max_attempts: how many times should we try to stop()?

        Returns:
            This instance of :class:`.PostgresNode`.
        """

        self._try_shutdown(max_attempts)

        # choose directory to be removed
        if testgres_config.node_cleanup_full:
            rm_dir = self.base_dir    # everything
        else:
            rm_dir = self.data_dir    # just data, save logs

        rmtree(rm_dir, ignore_errors=True)

        return self

    @method_decorator(positional_args_hack(['dbname', 'query']))
    def psql(self,
             query=None,
             filename=None,
             dbname=None,
             username=None,
             input=None):
        """
        Execute a query using psql.

        Args:
            query: query to be executed.
            filename: file with a query.
            dbname: database name to connect to.
            username: database user name.
            input: raw input to be passed.

        Returns:
            A tuple of (code, stdout, stderr).
        """

        # Set default arguments
        dbname = dbname or default_dbname()
        username = username or default_username()

        psql_params = [
            get_bin_path("psql"),
            "-p", str(self.port),
            "-h", self.host,
            "-U", username,
            "-X",  # no .psqlrc
            "-A",  # unaligned output
            "-t",  # print rows only
            "-q",  # run quietly
            dbname
        ]  # yapf: disable

        # select query source
        if query:
            psql_params.extend(("-c", query))
        elif filename:
            psql_params.extend(("-f", filename))
        else:
            raise QueryException('Query or filename must be provided')

        # start psql process
        process = subprocess.Popen(
            psql_params,
            stdin=subprocess.PIPE,
            stdout=subprocess.PIPE,
            stderr=subprocess.PIPE)

        # wait until it finishes and get stdout and stderr
        out, err = process.communicate(input=input)
        return process.returncode, out, err

    @method_decorator(positional_args_hack(['dbname', 'query']))
    def safe_psql(self, query=None, **kwargs):
        """
        Execute a query using psql.

        Args:
            query: query to be executed.
            filename: file with a query.
            dbname: database name to connect to.
            username: database user name.
            input: raw input to be passed.

        Returns:
            psql's output as str.
        """

        ret, out, err = self.psql(query=query, **kwargs)
        if ret:
            raise QueryException((err or b'').decode('utf-8'), query)

        return out

    def dump(self,
             filename=None,
             dbname=None,
             username=None,
             format=DumpFormat.Plain):
        """
        Dump database into a file using pg_dump.
        NOTE: the file is not removed automatically.

        Args:
            filename: database dump taken by pg_dump.
            dbname: database name to connect to.
            username: database user name.
            format: format argument plain/custom/directory/tar.

        Returns:
            Path to a file containing dump.
        """

        # Check arguments
        if not isinstance(format, DumpFormat):
            try:
                format = DumpFormat(format)
            except ValueError:
                msg = 'Invalid format "{}"'.format(format)
                raise BackupException(msg)

        # Generate tmpfile or tmpdir
        def tmpfile():
            if format == DumpFormat.Directory:
                fname = mkdtemp(prefix=TMP_DUMP)
            else:
                fd, fname = mkstemp(prefix=TMP_DUMP)
                os.close(fd)
            return fname

        # Set default arguments
        dbname = dbname or default_dbname()
        username = username or default_username()
        filename = filename or tmpfile()

        _params = [
            get_bin_path("pg_dump"),
            "-p", str(self.port),
            "-h", self.host,
            "-f", filename,
            "-U", username,
            "-d", dbname,
            "-F", format.value
        ]  # yapf: disable

        execute_utility(_params, self.utils_log_file)

        return filename

    def restore(self, filename, dbname=None, username=None):
        """
        Restore database from pg_dump's file.

        Args:
            filename: database dump taken by pg_dump in custom/directory/tar formats.
            dbname: database name to connect to.
            username: database user name.
        """

        # Set default arguments
        dbname = dbname or default_dbname()
        username = username or default_username()

        _params = [
            get_bin_path("pg_restore"),
            "-p", str(self.port),
            "-h", self.host,
            "-U", username,
            "-d", dbname,
            filename
        ]  # yapf: disable

        # try pg_restore if dump is binary formate, and psql if not
        try:
            execute_utility(_params, self.utils_log_name)
        except ExecUtilException:
            self.psql(filename=filename, dbname=dbname, username=username)

    @method_decorator(positional_args_hack(['dbname', 'query']))
    def poll_query_until(self,
                         query,
                         dbname=None,
                         username=None,
                         max_attempts=0,
                         sleep_time=1,
                         expected=True,
                         commit=True,
                         raise_programming_error=True,
                         raise_internal_error=True):
        """
        Run a query once per second until it returns 'expected'.
        Query should return a single value (1 row, 1 column).

        Args:
            query: query to be executed.
            dbname: database name to connect to.
            username: database user name.
            max_attempts: how many times should we try? 0 == infinite
            sleep_time: how much should we sleep after a failure?
            expected: what should be returned to break the cycle?
            commit: should (possible) changes be committed?
            raise_programming_error: enable ProgrammingError?
            raise_internal_error: enable InternalError?
        """

        # sanity checks
        assert max_attempts >= 0
        assert sleep_time > 0

        attempts = 0
        while max_attempts == 0 or attempts < max_attempts:
            try:
                res = self.execute(
                    dbname=dbname,
                    query=query,
                    username=username,
                    commit=commit)

                if expected is None and res is None:
                    return    # done

                if res is None:
                    raise QueryException('Query returned None', query)

                # result set is not empty
                if len(res):
                    if len(res[0]) == 0:
                        raise QueryException('Query returned 0 columns', query)
                    if res[0][0] == expected:
                        return    # done
                # empty result set is considered as None
                elif expected is None:
                    return    # done

            except ProgrammingError as e:
                if raise_programming_error:
                    raise e

            except InternalError as e:
                if raise_internal_error:
                    raise e

            time.sleep(sleep_time)
            attempts += 1

        raise TimeoutException('Query timeout')

    @method_decorator(positional_args_hack(['dbname', 'query']))
    def execute(self,
                query,
                dbname=None,
                username=None,
                password=None,
                commit=True):
        """
        Execute a query and return all rows as list.

        Args:
            query: query to be executed.
            dbname: database name to connect to.
            username: database user name.
            password: user's password.
            commit: should we commit this query?

        Returns:
            A list of tuples representing rows.
        """

        with self.connect(dbname=dbname,
                          username=username,
                          password=password,
                          autocommit=commit) as node_con:  # yapf: disable

            res = node_con.execute(query)

            return res

    def backup(self, **kwargs):
        """
        Perform pg_basebackup.

        Args:
            username: database user name.
            xlog_method: a method for collecting the logs ('fetch' | 'stream').
            base_dir: the base directory for data files and logs

        Returns:
            A smart object of type NodeBackup.
        """

        return NodeBackup(node=self, **kwargs)

    def replicate(self, name=None, slot=None, **kwargs):
        """
        Create a binary replica of this node.

        Args:
            name: replica's application name.
            slot: create a replication slot with the specified name.
            username: database user name.
            xlog_method: a method for collecting the logs ('fetch' | 'stream').
            base_dir: the base directory for data files and logs
        """

        # transform backup into a replica
        with clean_on_error(self.backup(**kwargs)) as backup:
            return backup.spawn_replica(name=name, destroy=True, slot=slot)

    def catchup(self, dbname=None, username=None):
        """
        Wait until async replica catches up with its master.
        """

        if not self.master:
            raise TestgresException("Node doesn't have a master")

        if pg_version_ge('10'):
            poll_lsn = "select pg_catalog.pg_current_wal_lsn()::text"
            wait_lsn = "select pg_catalog.pg_last_wal_replay_lsn() >= '{}'::pg_lsn"
        else:
            poll_lsn = "select pg_catalog.pg_current_xlog_location()::text"
            wait_lsn = "select pg_catalog.pg_last_xlog_replay_location() >= '{}'::pg_lsn"

        try:
            # fetch latest LSN
            lsn = self.master.execute(query=poll_lsn,
                                      dbname=dbname,
                                      username=username)[0][0]  # yapf: disable

            # wait until this LSN reaches replica
            self.poll_query_until(
                query=wait_lsn.format(lsn),
                dbname=dbname,
                username=username,
                max_attempts=0)    # infinite
        except Exception as e:
            raise_from(CatchUpException("Failed to catch up", poll_lsn), e)

    def publish(self, name, **kwargs):
        """
        Create publication for logical replication

        Args:
            pubname: publication name
            tables: tables names list
            dbname: database name where objects or interest are located
            username: replication username
        """
        return Publication(name=name, node=self, **kwargs)

    def subscribe(self, publication, name, dbname=None, username=None,
                  **params):
        """
        Create subscription for logical replication

        Args:
            name: subscription name
            publication: publication object obtained from publish()
            dbname: database name
            username: replication username
            params: subscription parameters (see documentation on `CREATE SUBSCRIPTION
                 <https://www.postgresql.org/docs/current/static/sql-createsubscription.html>`_
                 for details)
        """
        # yapf: disable
        return Subscription(name=name, node=self, publication=publication,
                            dbname=dbname, username=username, **params)
        # yapf: enable

    def pgbench(self,
                dbname=None,
                username=None,
                stdout=None,
                stderr=None,
                options=[]):
        """
        Spawn a pgbench process.

        Args:
            dbname: database name to connect to.
            username: database user name.
            stdout: stdout file to be used by Popen.
            stderr: stderr file to be used by Popen.
            options: additional options for pgbench (list).

        Returns:
            Process created by subprocess.Popen.
        """

        # Set default arguments
        dbname = dbname or default_dbname()
        username = username or default_username()

        _params = [
            get_bin_path("pgbench"),
            "-p", str(self.port),
            "-h", self.host,
            "-U", username,
        ] + options  # yapf: disable

        # should be the last one
        _params.append(dbname)

        proc = subprocess.Popen(_params, stdout=stdout, stderr=stderr)

        return proc

    def pgbench_init(self, **kwargs):
        """
        Small wrapper for pgbench_run().
        Sets initialize=True.

        Returns:
            This instance of :class:`.PostgresNode`.
        """

        self.pgbench_run(initialize=True, **kwargs)

        return self

    def pgbench_run(self, dbname=None, username=None, options=[], **kwargs):
        """
        Run pgbench with some options.
        This event is logged (see self.utils_log_file).

        Args:
            dbname: database name to connect to.
            username: database user name.
            options: additional options for pgbench (list).

            **kwargs: named options for pgbench.
                Examples:
                    pgbench_run(initialize=True, scale=2)
                    pgbench_run(time=10)
                Run pgbench --help to learn more.

        Returns:
            Stdout produced by pgbench.
        """

        # Set default arguments
        dbname = dbname or default_dbname()
        username = username or default_username()

        _params = [
            get_bin_path("pgbench"),
            "-p", str(self.port),
            "-h", self.host,
            "-U", username,
        ] + options  # yapf: disable

        for key, value in iteritems(kwargs):
            # rename keys for pgbench
            key = key.replace('_', '-')

            # append option
            if not isinstance(value, bool):
                _params.append('--{}={}'.format(key, value))
            else:
                assert value is True    # just in case
                _params.append('--{}'.format(key))

        # should be the last one
        _params.append(dbname)

        return execute_utility(_params, self.utils_log_file)

    def connect(self,
                dbname=None,
                username=None,
                password=None,
                autocommit=False):
        """
        Connect to a database.

        Args:
            dbname: database name to connect to.
            username: database user name.
            password: user's password.
            autocommit: commit each statement automatically. Also it should be
                set to `True` for statements requiring to be run outside
                a transaction? such as `VACUUM` or `CREATE DATABASE`.

        Returns:
            An instance of :class:`.NodeConnection`.
        """

        return NodeConnection(node=self,
                              dbname=dbname,
                              username=username,
                              password=password,
                              autocommit=autocommit)  # yapf: disable<|MERGE_RESOLUTION|>--- conflicted
+++ resolved
@@ -57,13 +57,9 @@
     QueryException,     \
     StartNodeException, \
     TimeoutException,   \
-<<<<<<< HEAD
     InitNodeException,  \
-    TestgresException
-=======
     TestgresException,  \
     BackupException
->>>>>>> 221df4f2
 
 from .logger import TestgresLogger
 
