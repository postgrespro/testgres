--- conflicted
+++ resolved
@@ -300,20 +300,11 @@
         master = self.master
         assert master is not None
 
-<<<<<<< HEAD
-        # yapf: disable
         conninfo = {
             "application_name": self.name,
             "port": master.port,
             "user": username
-        }
-=======
-        conninfo = (
-            u"application_name={} "
-            u"port={} "
-            u"user={} "
-        ).format(self.name, master.port, username)  # yapf: disable
->>>>>>> 869920c8
+        }  # yapf: disable
 
         # host is tricky
         try:
@@ -326,11 +317,7 @@
         line = (
             "primary_conninfo='{}'\n"
             "standby_mode=on\n"
-<<<<<<< HEAD
-        ).format(options_string(**conninfo))
-=======
-        ).format(conninfo)  # yapf: disable
->>>>>>> 869920c8
+        ).format(options_string(**conninfo))  # yapf: disable
 
         if slot:
             # Connect to master for some additional actions
