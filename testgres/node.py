# coding: utf-8

import io
import os
import psutil
import subprocess
import time

from shutil import rmtree
from six import raise_from, iteritems
from tempfile import mkstemp, mkdtemp

from .enums import NodeStatus, ProcessType

from .cache import cached_initdb

from .config import testgres_config

from .connection import \
    NodeConnection, \
    InternalError,  \
    ProgrammingError

from .consts import \
    DATA_DIR, \
    LOGS_DIR, \
    TMP_NODE, \
    TMP_DUMP, \
    PG_CONF_FILE, \
    PG_AUTO_CONF_FILE, \
    HBA_CONF_FILE, \
    RECOVERY_CONF_FILE, \
    PG_LOG_FILE, \
    UTILS_LOG_FILE, \
<<<<<<< HEAD
    DEFAULT_XLOG_METHOD, \
    DEFAULT_DUMP_FORMAT, \
    DUMP_DIRECTORY
=======
    PG_PID_FILE

from .consts import \
    MAX_WAL_SENDERS, \
    MAX_REPLICATION_SLOTS, \
    WAL_KEEP_SEGMENTS

from .decorators import \
    method_decorator, \
    positional_args_hack

from .defaults import \
    default_dbname, \
    default_username, \
    generate_app_name
>>>>>>> 6596a9f6

from .exceptions import \
    CatchUpException,   \
    ExecUtilException,  \
    QueryException,     \
    StartNodeException, \
    TimeoutException,   \
    TestgresException

from .logger import TestgresLogger

from .utils import \
    eprint, \
    get_bin_path, \
    file_tail, \
    pg_version_ge, \
    reserve_port, \
    release_port, \
    execute_utility, \
    clean_on_error

from .backup import NodeBackup


class ProcessProxy(object):
    """
    Wrapper for psutil.Process

    Attributes:
        process: wrapped psutill.Process object
        ptype: instance of ProcessType
    """

    def __init__(self, process, ptype=None):
        self.process = process
        self.ptype = ptype or ProcessType.from_process(process)

    def __getattr__(self, name):
        return getattr(self.process, name)

    def __repr__(self):
        return '{}(ptype={}, process={})'.format(self.__class__.__name__,
                                                 str(self.ptype),
                                                 repr(self.process))


class PostgresNode(object):
    def __init__(self, name=None, port=None, base_dir=None):
        """
        PostgresNode constructor.

        Args:
            name: node's application name.
            port: port to accept connections.
            base_dir: path to node's data directory.
        """

        # private
        self._should_free_port = port is None
        self._base_dir = base_dir
        self._logger = None
        self._master = None

        # basic
        self.host = '127.0.0.1'
        self.name = name or generate_app_name()
        self.port = port or reserve_port()

        # defaults for __exit__()
        self.cleanup_on_good_exit = testgres_config.node_cleanup_on_good_exit
        self.cleanup_on_bad_exit = testgres_config.node_cleanup_on_bad_exit
        self.shutdown_max_attempts = 3

        # NOTE: for compatibility
        self.utils_log_name = self.utils_log_file
        self.pg_log_name = self.pg_log_file

    def __enter__(self):
        return self

    def __exit__(self, type, value, traceback):
        self.free_port()

        # NOTE: Ctrl+C does not count!
        got_exception = type is not None and type != KeyboardInterrupt

        c1 = self.cleanup_on_good_exit and not got_exception
        c2 = self.cleanup_on_bad_exit and got_exception

        attempts = self.shutdown_max_attempts

        if c1 or c2:
            self.cleanup(attempts)
        else:
            self._try_shutdown(attempts)

    def __repr__(self):
        return "{}(name='{}', port={}, base_dir='{}')".format(
            self.__class__.__name__, self.name, self.port, self.base_dir)

    @property
    def pid(self):
        """
        Return postmaster's PID if node is running, else 0.
        """

        if self.status():
            pid_file = os.path.join(self.data_dir, PG_PID_FILE)
            with io.open(pid_file) as f:
                return int(f.readline())

        # for clarity
        return 0

    @property
    def auxiliary_pids(self):
        """
        Returns a dict of { ProcessType : PID }.
        """

        result = {}

        for process in self.auxiliary_processes:
            if process.ptype not in result:
                result[process.ptype] = []

            result[process.ptype].append(process.pid)

        return result

    @property
    def auxiliary_processes(self):
        """
        Returns a list of auxiliary processes.
        Each process is represented by :class:`.ProcessProxy` object.
        """

        def is_aux(process):
            return process.ptype != ProcessType.Unknown

        return list(filter(is_aux, self.child_processes))

    @property
    def child_processes(self):
        """
        Returns a list of all child processes.
        Each process is represented by :class:`.ProcessProxy` object.
        """

        # get a list of postmaster's children
        children = psutil.Process(self.pid).children()

        return [ProcessProxy(p) for p in children]

    @property
    def source_walsender(self):
        """
        Returns master's walsender feeding this replica.
        """

        sql = """
            select pid
            from pg_catalog.pg_stat_replication
            where application_name = %s
        """

        if not self.master:
            raise TestgresException("Node doesn't have a master")

        # master should be on the same host
        assert self.master.host == self.host

        with self.master.connect() as con:
            for row in con.execute(sql, self.name):
                for child in self.master.auxiliary_processes:
                    if child.pid == int(row[0]):
                        return child

        msg = "Master doesn't send WAL to {}".format(self.name)
        raise TestgresException(msg)

    @property
    def master(self):
        return self._master

    @property
    def base_dir(self):
        if not self._base_dir:
            self._base_dir = mkdtemp(prefix=TMP_NODE)

        # NOTE: it's safe to create a new dir
        if not os.path.exists(self._base_dir):
            os.makedirs(self._base_dir)

        return self._base_dir

    @property
    def logs_dir(self):
        path = os.path.join(self.base_dir, LOGS_DIR)

        # NOTE: it's safe to create a new dir
        if not os.path.exists(path):
            os.makedirs(path)

        return path

    @property
    def data_dir(self):
        # NOTE: we can't run initdb without user's args
        return os.path.join(self.base_dir, DATA_DIR)

    @property
    def utils_log_file(self):
        return os.path.join(self.logs_dir, UTILS_LOG_FILE)

    @property
    def pg_log_file(self):
        return os.path.join(self.logs_dir, PG_LOG_FILE)

    def _try_shutdown(self, max_attempts):
        attempts = 0

        # try stopping server N times
        while attempts < max_attempts:
            try:
                self.stop()
                break    # OK
            except ExecUtilException:
                pass    # one more time
            except Exception:
                # TODO: probably should kill stray instance
                eprint('cannot stop node {}'.format(self.name))
                break

            attempts += 1

    def _assign_master(self, master):
        """NOTE: this is a private method!"""

        # now this node has a master
        self._master = master

    def _create_recovery_conf(self, username, slot=None):
        """NOTE: this is a private method!"""

        # fetch master of this node
        master = self.master
        assert master is not None

        conninfo = (
            u"application_name={} "
            u"port={} "
            u"user={} "
        ).format(self.name, master.port, username)  # yapf: disable

        # host is tricky
        try:
            import ipaddress
            ipaddress.ip_address(master.host)
            conninfo += u"hostaddr={}".format(master.host)
        except ValueError:
            conninfo += u"host={}".format(master.host)

        line = (
            "primary_conninfo='{}'\n"
            "standby_mode=on\n"
        ).format(conninfo)  # yapf: disable

        if slot:
            # Connect to master for some additional actions
            with master.connect(username=username) as con:
                # check if slot already exists
                res = con.execute("""
                    select exists (
                        select from pg_catalog.pg_replication_slots
                        where slot_name = %s
                    )
                """, slot)

                if res[0][0]:
                    raise TestgresException(
                        "Slot '{}' already exists".format(slot))

                # TODO: we should drop this slot after replica's cleanup()
                con.execute("""
                    select pg_catalog.pg_create_physical_replication_slot(%s)
                """, slot)

            line += "primary_slot_name={}\n".format(slot)

        self.append_conf(RECOVERY_CONF_FILE, line)

    def _maybe_start_logger(self):
        if testgres_config.use_python_logging:
            # spawn new logger if it doesn't exist or is stopped
            if not self._logger or not self._logger.is_alive():
                self._logger = TestgresLogger(self.name, self.pg_log_file)
                self._logger.start()

    def _maybe_stop_logger(self):
        if self._logger:
            self._logger.stop()

    def _collect_special_files(self):
        result = []

        # list of important files + last N lines
        files = [
            (os.path.join(self.data_dir, PG_CONF_FILE), 0),
            (os.path.join(self.data_dir, PG_AUTO_CONF_FILE), 0),
            (os.path.join(self.data_dir, RECOVERY_CONF_FILE), 0),
            (os.path.join(self.data_dir, HBA_CONF_FILE), 0),
            (self.pg_log_file, testgres_config.error_log_lines)
        ]  # yapf: disable

        for f, num_lines in files:
            # skip missing files
            if not os.path.exists(f):
                continue

            with io.open(f, "rb") as _f:
                if num_lines > 0:
                    # take last N lines of file
                    lines = b''.join(file_tail(_f, num_lines)).decode('utf-8')
                else:
                    # read whole file
                    lines = _f.read().decode('utf-8')

                # fill list
                result.append((f, lines))

        return result

    def init(self, initdb_params=None, **kwargs):
        """
        Perform initdb for this node.

        Args:
            initdb_params: parameters for initdb (list).
            fsync: should this node use fsync to keep data safe?
            unix_sockets: should we enable UNIX sockets?
            allow_streaming: should this node add a hba entry for replication?

        Returns:
            This instance of :class:`.PostgresNode`
        """

        # initialize this PostgreSQL node
        cached_initdb(
            data_dir=self.data_dir,
            logfile=self.utils_log_file,
            params=initdb_params)

        # initialize default config files
        self.default_conf(**kwargs)

        return self

    def default_conf(self,
                     fsync=False,
                     unix_sockets=True,
                     allow_streaming=True,
                     log_statement='all'):
        """
        Apply default settings to this node.

        Args:
            fsync: should this node use fsync to keep data safe?
            unix_sockets: should we enable UNIX sockets?
            allow_streaming: should this node add a hba entry for replication?
            log_statement: one of ('all', 'off', 'mod', 'ddl').

        Returns:
            This instance of :class:`.PostgresNode`.
        """

        postgres_conf = os.path.join(self.data_dir, PG_CONF_FILE)
        hba_conf = os.path.join(self.data_dir, HBA_CONF_FILE)

        # filter lines in hba file
        with io.open(hba_conf, "r+") as conf:
            # get rid of comments and blank lines
            lines = [
                s for s in conf.readlines()
                if len(s.strip()) > 0 and not s.startswith('#')
            ]

            # write filtered lines
            conf.seek(0)
            conf.truncate()
            conf.writelines(lines)

            # replication-related settings
            if allow_streaming:
                # get auth method for host or local users
                def get_auth_method(t):
                    return next((s.split()[-1] for s in lines
                                 if s.startswith(t)), 'trust')

                # get auth methods
                auth_local = get_auth_method('local')
                auth_host = get_auth_method('host')

                new_lines = [
                    u"local\treplication\tall\t\t\t{}\n".format(auth_local),
                    u"host\treplication\tall\t127.0.0.1/32\t{}\n".format(auth_host),
                    u"host\treplication\tall\t::1/128\t\t{}\n".format(auth_host)
                ]  # yapf: disable

                # write missing lines
                for line in new_lines:
                    if line not in lines:
                        conf.write(line)

        # overwrite config file
        with io.open(postgres_conf, "w") as conf:
            # remove old lines
            conf.truncate()

            if not fsync:
                conf.write(u"fsync = off\n")

            conf.write(u"log_statement = {}\n"
                       u"listen_addresses = '{}'\n"
                       u"port = {}\n".format(log_statement,
                                             self.host,
                                             self.port))  # yapf: disable

            # replication-related settings
            if allow_streaming:

                # select a proper wal_level for PostgreSQL
                if pg_version_ge('9.6'):
                    wal_level = "replica"
                else:
                    wal_level = "hot_standby"

                conf.write(u"hot_standby = on\n"
                           u"max_wal_senders = {}\n"
                           u"max_replication_slots = {}\n"
                           u"wal_keep_segments = {}\n"
                           u"wal_level = {}\n".format(MAX_WAL_SENDERS,
                                                      MAX_REPLICATION_SLOTS,
                                                      WAL_KEEP_SEGMENTS,
                                                      wal_level))  # yapf: disable

            # disable UNIX sockets if asked to
            if not unix_sockets:
                conf.write(u"unix_socket_directories = ''\n")

        return self

    @method_decorator(positional_args_hack(['filename', 'line']))
    def append_conf(self, line, filename=PG_CONF_FILE):
        """
        Append line to a config file.

        Args:
            line: string to be appended to config.
            filename: config file (postgresql.conf by default).

        Returns:
            This instance of :class:`.PostgresNode`.
        """

        config_name = os.path.join(self.data_dir, filename)
        with io.open(config_name, 'a') as conf:
            conf.write(u''.join([line, '\n']))

        return self

    def status(self):
        """
        Check this node's status.

        Returns:
            An instance of :class:`.NodeStatus`.
        """

        try:
            _params = [
                get_bin_path("pg_ctl"),
                "-D", self.data_dir,
                "status"
            ]  # yapf: disable
            execute_utility(_params, self.utils_log_file)
            return NodeStatus.Running

        except ExecUtilException as e:
            # Node is not running
            if e.exit_code == 3:
                return NodeStatus.Stopped

            # Node has no file dir
            elif e.exit_code == 4:
                return NodeStatus.Uninitialized

    def get_control_data(self):
        """
        Return contents of pg_control file.
        """

        # this one is tricky (blame PG 9.4)
        _params = [get_bin_path("pg_controldata")]
        _params += ["-D"] if pg_version_ge('9.5') else []
        _params += [self.data_dir]

        data = execute_utility(_params, self.utils_log_file)

        out_dict = {}

        for line in data.splitlines():
            key, _, value = line.partition(':')
            out_dict[key.strip()] = value.strip()

        return out_dict

    def start(self, params=[], wait=True):
        """
        Start this node using pg_ctl.

        Args:
            params: additional arguments for pg_ctl.
            wait: wait until operation completes.

        Returns:
            This instance of :class:`.PostgresNode`.
        """

        _params = [
            get_bin_path("pg_ctl"),
            "-D", self.data_dir,
            "-l", self.pg_log_file,
            "-w" if wait else '-W',  # --wait or --no-wait
            "start"
        ] + params  # yapf: disable

        try:
            execute_utility(_params, self.utils_log_file)
        except ExecUtilException as e:
            msg = 'Cannot start node'
            files = self._collect_special_files()
            raise_from(StartNodeException(msg, files), e)

        self._maybe_start_logger()

        return self

    def stop(self, params=[], wait=True):
        """
        Stop this node using pg_ctl.

        Args:
            params: additional arguments for pg_ctl.
            wait: wait until operation completes.

        Returns:
            This instance of :class:`.PostgresNode`.
        """

        _params = [
            get_bin_path("pg_ctl"),
            "-D", self.data_dir,
            "-w" if wait else '-W',  # --wait or --no-wait
            "stop"
        ] + params  # yapf: disable

        execute_utility(_params, self.utils_log_file)

        self._maybe_stop_logger()

        return self

    def restart(self, params=[]):
        """
        Restart this node using pg_ctl.

        Args:
            params: additional arguments for pg_ctl.

        Returns:
            This instance of :class:`.PostgresNode`.
        """

        _params = [
            get_bin_path("pg_ctl"),
            "-D", self.data_dir,
            "-l", self.pg_log_file,
            "-w",  # wait
            "restart"
        ] + params  # yapf: disable

        try:
            execute_utility(_params, self.utils_log_file)
        except ExecUtilException as e:
            msg = 'Cannot restart node'
            files = self._collect_special_files()
            raise_from(StartNodeException(msg, files), e)

        self._maybe_start_logger()

        return self

    def reload(self, params=[]):
        """
        Reload config files using pg_ctl.

        Args:
            params: additional arguments for pg_ctl.

        Returns:
            This instance of :class:`.PostgresNode`.
        """

        _params = [
            get_bin_path("pg_ctl"),
            "-D", self.data_dir,
            "-w",  # wait
            "reload"
        ] + params  # yapf: disable

        execute_utility(_params, self.utils_log_file)

        return self

    def pg_ctl(self, params):
        """
        Invoke pg_ctl with params.

        Args:
            params: arguments for pg_ctl.

        Returns:
            Stdout + stderr of pg_ctl.
        """

        _params = [
            get_bin_path("pg_ctl"),
            "-D", self.data_dir,
            "-w"  # wait
        ] + params  # yapf: disable

        return execute_utility(_params, self.utils_log_file)

    def free_port(self):
        """
        Reclaim port owned by this node.
        NOTE: does not free auto selected ports.
        """

        if self._should_free_port:
            self._should_free_port = False
            release_port(self.port)

    def cleanup(self, max_attempts=3):
        """
        Stop node if needed and remove its data/logs directory.
        NOTE: take a look at TestgresConfig.node_cleanup_full.

        Args:
            max_attempts: how many times should we try to stop()?

        Returns:
            This instance of :class:`.PostgresNode`.
        """

        self._try_shutdown(max_attempts)

        # choose directory to be removed
        if testgres_config.node_cleanup_full:
            rm_dir = self.base_dir    # everything
        else:
            rm_dir = self.data_dir    # just data, save logs

        rmtree(rm_dir, ignore_errors=True)

        return self

    @method_decorator(positional_args_hack(['dbname', 'query']))
    def psql(self,
             query=None,
             filename=None,
             dbname=None,
             username=None,
             input=None):
        """
        Execute a query using psql.

        Args:
            query: query to be executed.
            filename: file with a query.
            dbname: database name to connect to.
            username: database user name.
            input: raw input to be passed.

        Returns:
            A tuple of (code, stdout, stderr).
        """

        # Set default arguments
        dbname = dbname or default_dbname()
        username = username or default_username()

        psql_params = [
            get_bin_path("psql"),
            "-p", str(self.port),
            "-h", self.host,
            "-U", username,
            "-X",  # no .psqlrc
            "-A",  # unaligned output
            "-t",  # print rows only
            "-q",  # run quietly
            dbname
        ]  # yapf: disable

        # select query source
        if query:
            psql_params.extend(("-c", query))
        elif filename:
            psql_params.extend(("-f", filename))
        else:
            raise QueryException('Query or filename must be provided')

        # start psql process
        process = subprocess.Popen(
            psql_params,
            stdin=subprocess.PIPE,
            stdout=subprocess.PIPE,
            stderr=subprocess.PIPE)

        # wait until it finishes and get stdout and stderr
        out, err = process.communicate(input=input)
        return process.returncode, out, err

    @method_decorator(positional_args_hack(['dbname', 'query']))
    def safe_psql(self, query=None, **kwargs):
        """
        Execute a query using psql.

        Args:
            query: query to be executed.
            filename: file with a query.
            dbname: database name to connect to.
            username: database user name.
            input: raw input to be passed.

        Returns:
            psql's output as str.
        """

        ret, out, err = self.psql(query=query, **kwargs)
        if ret:
            raise QueryException((err or b'').decode('utf-8'), query)

        return out

    def dump(self, filename=None, dbname=None, username=None, format=DEFAULT_DUMP_FORMAT):
        """
        Dump database into a file using pg_dump.
        NOTE: the file is not removed automatically.

        Args:
            dbname: database name to connect to.
            username: database user name.
            filename: output file.
            format: format argument plain/custom/directory/tar

        Returns:
            Path to a file containing dump.
        """

        def tmpfile():
<<<<<<< HEAD
            if format == DUMP_DIRECTORY:
                fname = tempfile.mkdtemp()
            else:
                fd, fname = tempfile.mkstemp()
                os.close(fd)
=======
            fd, fname = mkstemp(prefix=TMP_DUMP)
            os.close(fd)
>>>>>>> 6596a9f6
            return fname

        # Set default arguments
        dbname = dbname or default_dbname()
        username = username or default_username()
        filename = filename or tmpfile()

<<<<<<< HEAD

        # yapf: disable
=======
>>>>>>> 6596a9f6
        _params = [
            get_bin_path("pg_dump"),
            "-p", str(self.port),
            "-h", self.host,
            "-f", filename,
            "-U", username,
<<<<<<< HEAD
            "-d", dbname,
            "-F", format
        ]
=======
            "-d", dbname
        ]  # yapf: disable
>>>>>>> 6596a9f6

        execute_utility(_params, self.utils_log_file)

        return filename

    def restore(self, filename, dbname=None, username=None):
        """
        Restore database from pg_dump's file.

        Args:
            filename: input file.
            dbname: database name to connect to.
            username: database user name.
        """

        # Set default arguments
        dbname = dbname or default_dbname()
        username = username or default_username()

        _params = [
            get_bin_path("pg_restore"),
            "-p", str(self.port),
            "-h", self.host,
            "-U", username,
            "-d", dbname,
            filename
        ]

        execute_utility(_params, self.utils_log_name)


    @method_decorator(positional_args_hack(['dbname', 'query']))
    def poll_query_until(self,
                         query,
                         dbname=None,
                         username=None,
                         max_attempts=0,
                         sleep_time=1,
                         expected=True,
                         commit=True,
                         raise_programming_error=True,
                         raise_internal_error=True):
        """
        Run a query once per second until it returns 'expected'.
        Query should return a single value (1 row, 1 column).

        Args:
            query: query to be executed.
            dbname: database name to connect to.
            username: database user name.
            max_attempts: how many times should we try? 0 == infinite
            sleep_time: how much should we sleep after a failure?
            expected: what should be returned to break the cycle?
            commit: should (possible) changes be committed?
            raise_programming_error: enable ProgrammingError?
            raise_internal_error: enable InternalError?
        """

        # sanity checks
        assert max_attempts >= 0
        assert sleep_time > 0

        attempts = 0
        while max_attempts == 0 or attempts < max_attempts:
            try:
                res = self.execute(
                    dbname=dbname,
                    query=query,
                    username=username,
                    commit=commit)

                if expected is None and res is None:
                    return    # done

                if res is None:
                    raise QueryException('Query returned None', query)

                if len(res) == 0:
                    raise QueryException('Query returned 0 rows', query)

                if len(res[0]) == 0:
                    raise QueryException('Query returned 0 columns', query)

                if res[0][0] == expected:
                    return    # done

            except ProgrammingError as e:
                if raise_programming_error:
                    raise e

            except InternalError as e:
                if raise_internal_error:
                    raise e

            time.sleep(sleep_time)
            attempts += 1

        raise TimeoutException('Query timeout')

    @method_decorator(positional_args_hack(['dbname', 'query']))
    def execute(self,
                query,
                dbname=None,
                username=None,
                password=None,
                commit=True):
        """
        Execute a query and return all rows as list.

        Args:
            query: query to be executed.
            dbname: database name to connect to.
            username: database user name.
            password: user's password.
            commit: should we commit this query?

        Returns:
            A list of tuples representing rows.
        """

        with self.connect(dbname=dbname,
                          username=username,
                          password=password) as node_con:  # yapf: disable

            res = node_con.execute(query)

            if commit:
                node_con.commit()

            return res

    def backup(self, **kwargs):
        """
        Perform pg_basebackup.

        Args:
            username: database user name.
            xlog_method: a method for collecting the logs ('fetch' | 'stream').
            base_dir: the base directory for data files and logs

        Returns:
            A smart object of type NodeBackup.
        """

        return NodeBackup(node=self, **kwargs)

    def replicate(self, name=None, slot=None, **kwargs):
        """
        Create a binary replica of this node.

        Args:
            name: replica's application name.
            slot: create a replication slot with the specified name.
            username: database user name.
            xlog_method: a method for collecting the logs ('fetch' | 'stream').
            base_dir: the base directory for data files and logs
        """

        # transform backup into a replica
        with clean_on_error(self.backup(**kwargs)) as backup:
            return backup.spawn_replica(name=name, destroy=True, slot=slot)

    def catchup(self, dbname=None, username=None):
        """
        Wait until async replica catches up with its master.
        """

        if not self.master:
            raise TestgresException("Node doesn't have a master")

        if pg_version_ge('10'):
            poll_lsn = "select pg_catalog.pg_current_wal_lsn()::text"
            wait_lsn = "select pg_catalog.pg_last_wal_replay_lsn() >= '{}'::pg_lsn"
        else:
            poll_lsn = "select pg_catalog.pg_current_xlog_location()::text"
            wait_lsn = "select pg_catalog.pg_last_xlog_replay_location() >= '{}'::pg_lsn"

        try:
            # fetch latest LSN
            lsn = self.master.execute(query=poll_lsn,
                                      dbname=dbname,
                                      username=username)[0][0]  # yapf: disable

            # wait until this LSN reaches replica
            self.poll_query_until(
                query=wait_lsn.format(lsn),
                dbname=dbname,
                username=username,
                max_attempts=0)    # infinite
        except Exception as e:
            raise_from(CatchUpException("Failed to catch up", poll_lsn), e)

    def pgbench(self,
                dbname=None,
                username=None,
                stdout=None,
                stderr=None,
                options=[]):
        """
        Spawn a pgbench process.

        Args:
            dbname: database name to connect to.
            username: database user name.
            stdout: stdout file to be used by Popen.
            stderr: stderr file to be used by Popen.
            options: additional options for pgbench (list).

        Returns:
            Process created by subprocess.Popen.
        """

        # Set default arguments
        dbname = dbname or default_dbname()
        username = username or default_username()

        _params = [
            get_bin_path("pgbench"),
            "-p", str(self.port),
            "-h", self.host,
            "-U", username,
        ] + options  # yapf: disable

        # should be the last one
        _params.append(dbname)

        proc = subprocess.Popen(_params, stdout=stdout, stderr=stderr)

        return proc

    def pgbench_init(self, **kwargs):
        """
        Small wrapper for pgbench_run().
        Sets initialize=True.

        Returns:
            This instance of :class:`.PostgresNode`.
        """

        self.pgbench_run(initialize=True, **kwargs)

        return self

    def pgbench_run(self, dbname=None, username=None, options=[], **kwargs):
        """
        Run pgbench with some options.
        This event is logged (see self.utils_log_file).

        Args:
            dbname: database name to connect to.
            username: database user name.
            options: additional options for pgbench (list).

            **kwargs: named options for pgbench.
                Examples:
                    pgbench_run(initialize=True, scale=2)
                    pgbench_run(time=10)
                Run pgbench --help to learn more.

        Returns:
            Stdout produced by pgbench.
        """

        # Set default arguments
        dbname = dbname or default_dbname()
        username = username or default_username()

        _params = [
            get_bin_path("pgbench"),
            "-p", str(self.port),
            "-h", self.host,
            "-U", username,
        ] + options  # yapf: disable

        for key, value in iteritems(kwargs):
            # rename keys for pgbench
            key = key.replace('_', '-')

            # append option
            if not isinstance(value, bool):
                _params.append('--{}={}'.format(key, value))
            else:
                assert value is True    # just in case
                _params.append('--{}'.format(key))

        # should be the last one
        _params.append(dbname)

        return execute_utility(_params, self.utils_log_file)

    def connect(self, dbname=None, username=None, password=None):
        """
        Connect to a database.

        Args:
            dbname: database name to connect to.
            username: database user name.
            password: user's password.

        Returns:
            An instance of :class:`.NodeConnection`.
        """

        return NodeConnection(node=self,
                              dbname=dbname,
                              username=username,
                              password=password)  # yapf: disable<|MERGE_RESOLUTION|>--- conflicted
+++ resolved
@@ -32,11 +32,8 @@
     RECOVERY_CONF_FILE, \
     PG_LOG_FILE, \
     UTILS_LOG_FILE, \
-<<<<<<< HEAD
-    DEFAULT_XLOG_METHOD, \
     DEFAULT_DUMP_FORMAT, \
-    DUMP_DIRECTORY
-=======
+    DUMP_DIRECTORY, \
     PG_PID_FILE
 
 from .consts import \
@@ -52,7 +49,6 @@
     default_dbname, \
     default_username, \
     generate_app_name
->>>>>>> 6596a9f6
 
 from .exceptions import \
     CatchUpException,   \
@@ -825,16 +821,11 @@
         """
 
         def tmpfile():
-<<<<<<< HEAD
             if format == DUMP_DIRECTORY:
-                fname = tempfile.mkdtemp()
+                fname = mkdtemp(prefix=TMP_DUMP)
             else:
-                fd, fname = tempfile.mkstemp()
+                fd, fname = mkstemp(prefix=TMP_DUMP)
                 os.close(fd)
-=======
-            fd, fname = mkstemp(prefix=TMP_DUMP)
-            os.close(fd)
->>>>>>> 6596a9f6
             return fname
 
         # Set default arguments
@@ -842,25 +833,15 @@
         username = username or default_username()
         filename = filename or tmpfile()
 
-<<<<<<< HEAD
-
-        # yapf: disable
-=======
->>>>>>> 6596a9f6
         _params = [
             get_bin_path("pg_dump"),
             "-p", str(self.port),
             "-h", self.host,
             "-f", filename,
             "-U", username,
-<<<<<<< HEAD
             "-d", dbname,
             "-F", format
-        ]
-=======
-            "-d", dbname
         ]  # yapf: disable
->>>>>>> 6596a9f6
 
         execute_utility(_params, self.utils_log_file)
 
