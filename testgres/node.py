# coding: utf-8

import io
import os
import psutil
import subprocess
import time

from collections import Iterable
from shutil import rmtree
from six import raise_from, iteritems
from tempfile import mkstemp, mkdtemp

from .enums import \
    NodeStatus, \
    ProcessType, \
    DumpFormat

from .cache import cached_initdb

from .config import testgres_config

from .connection import \
    NodeConnection, \
    InternalError,  \
    ProgrammingError

from .consts import \
    DATA_DIR, \
    LOGS_DIR, \
    TMP_NODE, \
    TMP_DUMP, \
    PG_CONF_FILE, \
    PG_AUTO_CONF_FILE, \
    HBA_CONF_FILE, \
    RECOVERY_CONF_FILE, \
    PG_LOG_FILE, \
    UTILS_LOG_FILE, \
    PG_PID_FILE

from .consts import \
    MAX_WAL_SENDERS, \
    MAX_REPLICATION_SLOTS, \
    WAL_KEEP_SEGMENTS

from .decorators import \
    method_decorator, \
    positional_args_hack

from .defaults import \
    default_dbname, \
    default_username, \
    generate_app_name

from .exceptions import \
    CatchUpException,   \
    ExecUtilException,  \
    QueryException,     \
    StartNodeException, \
    TimeoutException,   \
    InitNodeException,  \
    TestgresException,  \
    BackupException

from .logger import TestgresLogger

<<<<<<< HEAD
from .standby import First
=======
from .pubsub import Publication, Subscription
>>>>>>> 0583873d

from .utils import \
    eprint, \
    get_bin_path, \
    file_tail, \
    pg_version_ge, \
    reserve_port, \
    release_port, \
    execute_utility, \
    options_string, \
    clean_on_error

from .backup import NodeBackup


class ProcessProxy(object):
    """
    Wrapper for psutil.Process

    Attributes:
        process: wrapped psutill.Process object
        ptype: instance of ProcessType
    """

    def __init__(self, process, ptype=None):
        self.process = process
        self.ptype = ptype or ProcessType.from_process(process)

    def __getattr__(self, name):
        return getattr(self.process, name)

    def __repr__(self):
        return '{}(ptype={}, process={})'.format(self.__class__.__name__,
                                                 str(self.ptype),
                                                 repr(self.process))


class PostgresNode(object):
    def __init__(self, name=None, port=None, base_dir=None):
        """
        PostgresNode constructor.

        Args:
            name: node's application name.
            port: port to accept connections.
            base_dir: path to node's data directory.
        """

        # private
        self._should_free_port = port is None
        self._base_dir = base_dir
        self._logger = None
        self._master = None

        # basic
        self.host = '127.0.0.1'
        self.name = name or generate_app_name()
        self.port = port or reserve_port()

        # defaults for __exit__()
        self.cleanup_on_good_exit = testgres_config.node_cleanup_on_good_exit
        self.cleanup_on_bad_exit = testgres_config.node_cleanup_on_bad_exit
        self.shutdown_max_attempts = 3

        # NOTE: for compatibility
        self.utils_log_name = self.utils_log_file
        self.pg_log_name = self.pg_log_file

    def __enter__(self):
        return self

    def __exit__(self, type, value, traceback):
        self.free_port()

        # NOTE: Ctrl+C does not count!
        got_exception = type is not None and type != KeyboardInterrupt

        c1 = self.cleanup_on_good_exit and not got_exception
        c2 = self.cleanup_on_bad_exit and got_exception

        attempts = self.shutdown_max_attempts

        if c1 or c2:
            self.cleanup(attempts)
        else:
            self._try_shutdown(attempts)

    def __repr__(self):
        return "{}(name='{}', port={}, base_dir='{}')".format(
            self.__class__.__name__, self.name, self.port, self.base_dir)

    @property
    def pid(self):
        """
        Return postmaster's PID if node is running, else 0.
        """

        if self.status():
            pid_file = os.path.join(self.data_dir, PG_PID_FILE)
            with io.open(pid_file) as f:
                return int(f.readline())

        # for clarity
        return 0

    @property
    def auxiliary_pids(self):
        """
        Returns a dict of { ProcessType : PID }.
        """

        result = {}

        for process in self.auxiliary_processes:
            if process.ptype not in result:
                result[process.ptype] = []

            result[process.ptype].append(process.pid)

        return result

    @property
    def auxiliary_processes(self):
        """
        Returns a list of auxiliary processes.
        Each process is represented by :class:`.ProcessProxy` object.
        """

        def is_aux(process):
            return process.ptype != ProcessType.Unknown

        return list(filter(is_aux, self.child_processes))

    @property
    def child_processes(self):
        """
        Returns a list of all child processes.
        Each process is represented by :class:`.ProcessProxy` object.
        """

        # get a list of postmaster's children
        children = psutil.Process(self.pid).children()

        return [ProcessProxy(p) for p in children]

    @property
    def source_walsender(self):
        """
        Returns master's walsender feeding this replica.
        """

        sql = """
            select pid
            from pg_catalog.pg_stat_replication
            where application_name = %s
        """

        if not self.master:
            raise TestgresException("Node doesn't have a master")

        # master should be on the same host
        assert self.master.host == self.host

        with self.master.connect() as con:
            for row in con.execute(sql, self.name):
                for child in self.master.auxiliary_processes:
                    if child.pid == int(row[0]):
                        return child

        msg = "Master doesn't send WAL to {}".format(self.name)
        raise TestgresException(msg)

    @property
    def master(self):
        return self._master

    @property
    def base_dir(self):
        if not self._base_dir:
            self._base_dir = mkdtemp(prefix=TMP_NODE)

        # NOTE: it's safe to create a new dir
        if not os.path.exists(self._base_dir):
            os.makedirs(self._base_dir)

        return self._base_dir

    @property
    def logs_dir(self):
        path = os.path.join(self.base_dir, LOGS_DIR)

        # NOTE: it's safe to create a new dir
        if not os.path.exists(path):
            os.makedirs(path)

        return path

    @property
    def data_dir(self):
        # NOTE: we can't run initdb without user's args
        return os.path.join(self.base_dir, DATA_DIR)

    @property
    def utils_log_file(self):
        return os.path.join(self.logs_dir, UTILS_LOG_FILE)

    @property
    def pg_log_file(self):
        return os.path.join(self.logs_dir, PG_LOG_FILE)

    def _try_shutdown(self, max_attempts):
        attempts = 0

        # try stopping server N times
        while attempts < max_attempts:
            try:
                self.stop()
                break    # OK
            except ExecUtilException:
                pass    # one more time
            except Exception:
                # TODO: probably should kill stray instance
                eprint('cannot stop node {}'.format(self.name))
                break

            attempts += 1

    def _assign_master(self, master):
        """NOTE: this is a private method!"""

        # now this node has a master
        self._master = master

    def _create_recovery_conf(self, username, slot=None):
        """NOTE: this is a private method!"""

        # fetch master of this node
        master = self.master
        assert master is not None

        conninfo = {
            "application_name": self.name,
            "port": master.port,
            "user": username
        }  # yapf: disable

        # host is tricky
        try:
            import ipaddress
            ipaddress.ip_address(master.host)
            conninfo["hostaddr"] = master.host
        except ValueError:
            conninfo["host"] = master.host

        line = (
            "primary_conninfo='{}'\n"
            "standby_mode=on\n"
        ).format(options_string(**conninfo))  # yapf: disable

        if slot:
            # Connect to master for some additional actions
            with master.connect(username=username) as con:
                # check if slot already exists
                res = con.execute("""
                    select exists (
                        select from pg_catalog.pg_replication_slots
                        where slot_name = %s
                    )
                """, slot)

                if res[0][0]:
                    raise TestgresException(
                        "Slot '{}' already exists".format(slot))

                # TODO: we should drop this slot after replica's cleanup()
                con.execute("""
                    select pg_catalog.pg_create_physical_replication_slot(%s)
                """, slot)

            line += "primary_slot_name={}\n".format(slot)

        self.append_conf(RECOVERY_CONF_FILE, line)

    def _maybe_start_logger(self):
        if testgres_config.use_python_logging:
            # spawn new logger if it doesn't exist or is stopped
            if not self._logger or not self._logger.is_alive():
                self._logger = TestgresLogger(self.name, self.pg_log_file)
                self._logger.start()

    def _maybe_stop_logger(self):
        if self._logger:
            self._logger.stop()

    def _collect_special_files(self):
        result = []

        # list of important files + last N lines
        files = [
            (os.path.join(self.data_dir, PG_CONF_FILE), 0),
            (os.path.join(self.data_dir, PG_AUTO_CONF_FILE), 0),
            (os.path.join(self.data_dir, RECOVERY_CONF_FILE), 0),
            (os.path.join(self.data_dir, HBA_CONF_FILE), 0),
            (self.pg_log_file, testgres_config.error_log_lines)
        ]  # yapf: disable

        for f, num_lines in files:
            # skip missing files
            if not os.path.exists(f):
                continue

            with io.open(f, "rb") as _f:
                if num_lines > 0:
                    # take last N lines of file
                    lines = b''.join(file_tail(_f, num_lines)).decode('utf-8')
                else:
                    # read whole file
                    lines = _f.read().decode('utf-8')

                # fill list
                result.append((f, lines))

        return result

    def init(self, initdb_params=None, **kwargs):
        """
        Perform initdb for this node.

        Args:
            initdb_params: parameters for initdb (list).
            fsync: should this node use fsync to keep data safe?
            unix_sockets: should we enable UNIX sockets?
            allow_streaming: should this node add a hba entry for replication?

        Returns:
            This instance of :class:`.PostgresNode`
        """

        # initialize this PostgreSQL node
        cached_initdb(
            data_dir=self.data_dir,
            logfile=self.utils_log_file,
            params=initdb_params)

        # initialize default config files
        self.default_conf(**kwargs)

        return self

    def default_conf(self,
                     fsync=False,
                     unix_sockets=True,
                     allow_streaming=True,
                     allow_logical=False,
                     log_statement='all'):
        """
        Apply default settings to this node.

        Args:
            fsync: should this node use fsync to keep data safe?
            unix_sockets: should we enable UNIX sockets?
            allow_streaming: should this node add a hba entry for replication?
            allow_logical: can this node be used as a logical replication publisher?
            log_statement: one of ('all', 'off', 'mod', 'ddl').

        Returns:
            This instance of :class:`.PostgresNode`.
        """

        postgres_conf = os.path.join(self.data_dir, PG_CONF_FILE)
        hba_conf = os.path.join(self.data_dir, HBA_CONF_FILE)

        # filter lines in hba file
        with io.open(hba_conf, "r+") as conf:
            # get rid of comments and blank lines
            lines = [
                s for s in conf.readlines()
                if len(s.strip()) > 0 and not s.startswith('#')
            ]

            # write filtered lines
            conf.seek(0)
            conf.truncate()
            conf.writelines(lines)

            # replication-related settings
            if allow_streaming:
                # get auth method for host or local users
                def get_auth_method(t):
                    return next((s.split()[-1] for s in lines
                                 if s.startswith(t)), 'trust')

                # get auth methods
                auth_local = get_auth_method('local')
                auth_host = get_auth_method('host')

                new_lines = [
                    u"local\treplication\tall\t\t\t{}\n".format(auth_local),
                    u"host\treplication\tall\t127.0.0.1/32\t{}\n".format(auth_host),
                    u"host\treplication\tall\t::1/128\t\t{}\n".format(auth_host)
                ]  # yapf: disable

                # write missing lines
                for line in new_lines:
                    if line not in lines:
                        conf.write(line)

        # overwrite config file
        with io.open(postgres_conf, "w") as conf:
            # remove old lines
            conf.truncate()

            if not fsync:
                conf.write(u"fsync = off\n")

            conf.write(u"log_statement = {}\n"
                       u"listen_addresses = '{}'\n"
                       u"port = {}\n".format(log_statement,
                                             self.host,
                                             self.port))  # yapf: disable

            # replication-related settings
            if allow_streaming:

                # select a proper wal_level for PostgreSQL
                if pg_version_ge('9.6'):
                    wal_level = "replica"
                else:
                    wal_level = "hot_standby"

                conf.write(u"hot_standby = on\n"
                           u"max_wal_senders = {}\n"
                           u"max_replication_slots = {}\n"
                           u"wal_keep_segments = {}\n"
                           u"wal_level = {}\n".format(MAX_WAL_SENDERS,
                                                      MAX_REPLICATION_SLOTS,
                                                      WAL_KEEP_SEGMENTS,
                                                      wal_level))  # yapf: disable

            if allow_logical:
                if not pg_version_ge('10'):
                    raise InitNodeException(
                        "Logical replication is only available for Postgres 10 "
                        "and newer")
                conf.write(u"wal_level = logical\n")

            # disable UNIX sockets if asked to
            if not unix_sockets:
                conf.write(u"unix_socket_directories = ''\n")

        return self

    @method_decorator(positional_args_hack(['filename', 'line']))
    def append_conf(self, line, filename=PG_CONF_FILE):
        """
        Append line to a config file.

        Args:
            line: string to be appended to config.
            filename: config file (postgresql.conf by default).

        Returns:
            This instance of :class:`.PostgresNode`.
        """

        config_name = os.path.join(self.data_dir, filename)
        with io.open(config_name, 'a') as conf:
            conf.write(u''.join([line, '\n']))

        return self

    def status(self):
        """
        Check this node's status.

        Returns:
            An instance of :class:`.NodeStatus`.
        """

        try:
            _params = [
                get_bin_path("pg_ctl"),
                "-D", self.data_dir,
                "status"
            ]  # yapf: disable
            execute_utility(_params, self.utils_log_file)
            return NodeStatus.Running

        except ExecUtilException as e:
            # Node is not running
            if e.exit_code == 3:
                return NodeStatus.Stopped

            # Node has no file dir
            elif e.exit_code == 4:
                return NodeStatus.Uninitialized

    def get_control_data(self):
        """
        Return contents of pg_control file.
        """

        # this one is tricky (blame PG 9.4)
        _params = [get_bin_path("pg_controldata")]
        _params += ["-D"] if pg_version_ge('9.5') else []
        _params += [self.data_dir]

        data = execute_utility(_params, self.utils_log_file)

        out_dict = {}

        for line in data.splitlines():
            key, _, value = line.partition(':')
            out_dict[key.strip()] = value.strip()

        return out_dict

    def start(self, params=[], wait=True):
        """
        Start this node using pg_ctl.

        Args:
            params: additional arguments for pg_ctl.
            wait: wait until operation completes.

        Returns:
            This instance of :class:`.PostgresNode`.
        """

        _params = [
            get_bin_path("pg_ctl"),
            "-D", self.data_dir,
            "-l", self.pg_log_file,
            "-w" if wait else '-W',  # --wait or --no-wait
            "start"
        ] + params  # yapf: disable

        try:
            execute_utility(_params, self.utils_log_file)
        except ExecUtilException as e:
            msg = 'Cannot start node'
            files = self._collect_special_files()
            raise_from(StartNodeException(msg, files), e)

        self._maybe_start_logger()

        return self

    def stop(self, params=[], wait=True):
        """
        Stop this node using pg_ctl.

        Args:
            params: additional arguments for pg_ctl.
            wait: wait until operation completes.

        Returns:
            This instance of :class:`.PostgresNode`.
        """

        _params = [
            get_bin_path("pg_ctl"),
            "-D", self.data_dir,
            "-w" if wait else '-W',  # --wait or --no-wait
            "stop"
        ] + params  # yapf: disable

        execute_utility(_params, self.utils_log_file)

        self._maybe_stop_logger()

        return self

    def restart(self, params=[]):
        """
        Restart this node using pg_ctl.

        Args:
            params: additional arguments for pg_ctl.

        Returns:
            This instance of :class:`.PostgresNode`.
        """

        _params = [
            get_bin_path("pg_ctl"),
            "-D", self.data_dir,
            "-l", self.pg_log_file,
            "-w",  # wait
            "restart"
        ] + params  # yapf: disable

        try:
            execute_utility(_params, self.utils_log_file)
        except ExecUtilException as e:
            msg = 'Cannot restart node'
            files = self._collect_special_files()
            raise_from(StartNodeException(msg, files), e)

        self._maybe_start_logger()

        return self

    def reload(self, params=[]):
        """
        Asynchronously reload config files using pg_ctl.

        Args:
            params: additional arguments for pg_ctl.

        Returns:
            This instance of :class:`.PostgresNode`.
        """

        _params = [
            get_bin_path("pg_ctl"),
            "-D", self.data_dir,
            "-w",  # wait
            "reload"
        ] + params  # yapf: disable

        execute_utility(_params, self.utils_log_file)

        return self

    def pg_ctl(self, params):
        """
        Invoke pg_ctl with params.

        Args:
            params: arguments for pg_ctl.

        Returns:
            Stdout + stderr of pg_ctl.
        """

        _params = [
            get_bin_path("pg_ctl"),
            "-D", self.data_dir,
            "-w"  # wait
        ] + params  # yapf: disable

        return execute_utility(_params, self.utils_log_file)

    def free_port(self):
        """
        Reclaim port owned by this node.
        NOTE: does not free auto selected ports.
        """

        if self._should_free_port:
            self._should_free_port = False
            release_port(self.port)

    def cleanup(self, max_attempts=3):
        """
        Stop node if needed and remove its data/logs directory.
        NOTE: take a look at TestgresConfig.node_cleanup_full.

        Args:
            max_attempts: how many times should we try to stop()?

        Returns:
            This instance of :class:`.PostgresNode`.
        """

        self._try_shutdown(max_attempts)

        # choose directory to be removed
        if testgres_config.node_cleanup_full:
            rm_dir = self.base_dir    # everything
        else:
            rm_dir = self.data_dir    # just data, save logs

        rmtree(rm_dir, ignore_errors=True)

        return self

    @method_decorator(positional_args_hack(['dbname', 'query']))
    def psql(self,
             query=None,
             filename=None,
             dbname=None,
             username=None,
             input=None):
        """
        Execute a query using psql.

        Args:
            query: query to be executed.
            filename: file with a query.
            dbname: database name to connect to.
            username: database user name.
            input: raw input to be passed.

        Returns:
            A tuple of (code, stdout, stderr).
        """

        # Set default arguments
        dbname = dbname or default_dbname()
        username = username or default_username()

        psql_params = [
            get_bin_path("psql"),
            "-p", str(self.port),
            "-h", self.host,
            "-U", username,
            "-X",  # no .psqlrc
            "-A",  # unaligned output
            "-t",  # print rows only
            "-q",  # run quietly
            dbname
        ]  # yapf: disable

        # select query source
        if query:
            psql_params.extend(("-c", query))
        elif filename:
            psql_params.extend(("-f", filename))
        else:
            raise QueryException('Query or filename must be provided')

        # start psql process
        process = subprocess.Popen(
            psql_params,
            stdin=subprocess.PIPE,
            stdout=subprocess.PIPE,
            stderr=subprocess.PIPE)

        # wait until it finishes and get stdout and stderr
        out, err = process.communicate(input=input)
        return process.returncode, out, err

    @method_decorator(positional_args_hack(['dbname', 'query']))
    def safe_psql(self, query=None, **kwargs):
        """
        Execute a query using psql.

        Args:
            query: query to be executed.
            filename: file with a query.
            dbname: database name to connect to.
            username: database user name.
            input: raw input to be passed.

        Returns:
            psql's output as str.
        """

        ret, out, err = self.psql(query=query, **kwargs)
        if ret:
            raise QueryException((err or b'').decode('utf-8'), query)

        return out

    def dump(self,
             filename=None,
             dbname=None,
             username=None,
             format=DumpFormat.Plain):
        """
        Dump database into a file using pg_dump.
        NOTE: the file is not removed automatically.

        Args:
            filename: database dump taken by pg_dump.
            dbname: database name to connect to.
            username: database user name.
            format: format argument plain/custom/directory/tar.

        Returns:
            Path to a file containing dump.
        """

        # Check arguments
        if not isinstance(format, DumpFormat):
            try:
                format = DumpFormat(format)
            except ValueError:
                msg = 'Invalid format "{}"'.format(format)
                raise BackupException(msg)

        # Generate tmpfile or tmpdir
        def tmpfile():
            if format == DumpFormat.Directory:
                fname = mkdtemp(prefix=TMP_DUMP)
            else:
                fd, fname = mkstemp(prefix=TMP_DUMP)
                os.close(fd)
            return fname

        # Set default arguments
        dbname = dbname or default_dbname()
        username = username or default_username()
        filename = filename or tmpfile()

        _params = [
            get_bin_path("pg_dump"),
            "-p", str(self.port),
            "-h", self.host,
            "-f", filename,
            "-U", username,
            "-d", dbname,
            "-F", format.value
        ]  # yapf: disable

        execute_utility(_params, self.utils_log_file)

        return filename

    def restore(self, filename, dbname=None, username=None):
        """
        Restore database from pg_dump's file.

        Args:
            filename: database dump taken by pg_dump in custom/directory/tar formats.
            dbname: database name to connect to.
            username: database user name.
        """

        # Set default arguments
        dbname = dbname or default_dbname()
        username = username or default_username()

        _params = [
            get_bin_path("pg_restore"),
            "-p", str(self.port),
            "-h", self.host,
            "-U", username,
            "-d", dbname,
            filename
        ]  # yapf: disable

        # try pg_restore if dump is binary formate, and psql if not
        try:
            execute_utility(_params, self.utils_log_name)
        except ExecUtilException:
            self.psql(filename=filename, dbname=dbname, username=username)

    @method_decorator(positional_args_hack(['dbname', 'query']))
    def poll_query_until(self,
                         query,
                         dbname=None,
                         username=None,
                         max_attempts=0,
                         sleep_time=1,
                         expected=True,
                         commit=True,
                         raise_programming_error=True,
                         raise_internal_error=True):
        """
        Run a query once per second until it returns 'expected'.
        Query should return a single value (1 row, 1 column).

        Args:
            query: query to be executed.
            dbname: database name to connect to.
            username: database user name.
            max_attempts: how many times should we try? 0 == infinite
            sleep_time: how much should we sleep after a failure?
            expected: what should be returned to break the cycle?
            commit: should (possible) changes be committed?
            raise_programming_error: enable ProgrammingError?
            raise_internal_error: enable InternalError?
        """

        # sanity checks
        assert max_attempts >= 0
        assert sleep_time > 0

        attempts = 0
        while max_attempts == 0 or attempts < max_attempts:
            try:
                res = self.execute(
                    dbname=dbname,
                    query=query,
                    username=username,
                    commit=commit)

                if expected is None and res is None:
                    return    # done

                if res is None:
                    raise QueryException('Query returned None', query)

                # result set is not empty
                if len(res):
                    if len(res[0]) == 0:
                        raise QueryException('Query returned 0 columns', query)
                    if res[0][0] == expected:
                        return    # done
                # empty result set is considered as None
                elif expected is None:
                    return    # done

            except ProgrammingError as e:
                if raise_programming_error:
                    raise e

            except InternalError as e:
                if raise_internal_error:
                    raise e

            time.sleep(sleep_time)
            attempts += 1

        raise TimeoutException('Query timeout')

    @method_decorator(positional_args_hack(['dbname', 'query']))
    def execute(self,
                query,
                dbname=None,
                username=None,
                password=None,
                commit=True):
        """
        Execute a query and return all rows as list.

        Args:
            query: query to be executed.
            dbname: database name to connect to.
            username: database user name.
            password: user's password.
            commit: should we commit this query?

        Returns:
            A list of tuples representing rows.
        """

        with self.connect(dbname=dbname,
                          username=username,
                          password=password,
                          autocommit=commit) as node_con:  # yapf: disable

            res = node_con.execute(query)

            return res

    def backup(self, **kwargs):
        """
        Perform pg_basebackup.

        Args:
            username: database user name.
            xlog_method: a method for collecting the logs ('fetch' | 'stream').
            base_dir: the base directory for data files and logs

        Returns:
            A smart object of type NodeBackup.
        """

        return NodeBackup(node=self, **kwargs)

    def replicate(self, name=None, slot=None, **kwargs):
        """
        Create a binary replica of this node.

        Args:
            name: replica's application name.
            slot: create a replication slot with the specified name.
            username: database user name.
            xlog_method: a method for collecting the logs ('fetch' | 'stream').
            base_dir: the base directory for data files and logs
        """

        # transform backup into a replica
        with clean_on_error(self.backup(**kwargs)) as backup:
            return backup.spawn_replica(name=name, destroy=True, slot=slot)

    def set_synchronous_standbys(self, standbys):
        """
        Set standby synchronization options. This corresponds to
        `synchronous_standby_names <https://www.postgresql.org/docs/current/static/runtime-config-replication.html#GUC-SYNCHRONOUS-STANDBY-NAMES>`_
        option. Note that :meth:`~.PostgresNode.reload` or
        :meth:`~.PostgresNode.restart` is needed for changes to take place.

        Args:
            standbys: either :class:`.First` or :class:`.Any` object specifying
                sychronization parameters or just a plain list of
                :class:`.PostgresNode`s replicas which would be equivalent
                to passing ``First(1, <list>)``. For PostgreSQL 9.5 and below
                it is only possible to specify a plain list of standbys as
                `FIRST` and `ANY` keywords aren't supported.

        Example::

            from testgres import get_new_node, First

            master = get_new_node().init().start()
            with master.replicate().start() as standby:
                master.append_conf("synchronous_commit = remote_apply")
                master.set_synchronous_standbys(First(1, [standby]))
                master.restart()

        """
        if pg_version_ge('9.6'):
            if isinstance(standbys, Iterable):
                standbys = First(1, standbys)
        else:
            if isinstance(standbys, Iterable):
                standbys = u", ".join(
                    u"\"{}\"".format(r.name) for r in standbys)
            else:
                raise TestgresException("Feature isn't supported in "
                                        "Postgres 9.5 and below")

        self.append_conf("synchronous_standby_names = '{}'".format(standbys))

    def catchup(self, dbname=None, username=None):
        """
        Wait until async replica catches up with its master.
        """

        if not self.master:
            raise TestgresException("Node doesn't have a master")

        if pg_version_ge('10'):
            poll_lsn = "select pg_catalog.pg_current_wal_lsn()::text"
            wait_lsn = "select pg_catalog.pg_last_wal_replay_lsn() >= '{}'::pg_lsn"
        else:
            poll_lsn = "select pg_catalog.pg_current_xlog_location()::text"
            wait_lsn = "select pg_catalog.pg_last_xlog_replay_location() >= '{}'::pg_lsn"

        try:
            # fetch latest LSN
            lsn = self.master.execute(query=poll_lsn,
                                      dbname=dbname,
                                      username=username)[0][0]  # yapf: disable

            # wait until this LSN reaches replica
            self.poll_query_until(
                query=wait_lsn.format(lsn),
                dbname=dbname,
                username=username,
                max_attempts=0)    # infinite
        except Exception as e:
            raise_from(CatchUpException("Failed to catch up", poll_lsn), e)

    def publish(self, name, **kwargs):
        """
        Create publication for logical replication

        Args:
            pubname: publication name
            tables: tables names list
            dbname: database name where objects or interest are located
            username: replication username
        """
        return Publication(name=name, node=self, **kwargs)

    def subscribe(self, publication, name, dbname=None, username=None,
                  **params):
        """
        Create subscription for logical replication

        Args:
            name: subscription name
            publication: publication object obtained from publish()
            dbname: database name
            username: replication username
            params: subscription parameters (see documentation on `CREATE SUBSCRIPTION
                 <https://www.postgresql.org/docs/current/static/sql-createsubscription.html>`_
                 for details)
        """
        # yapf: disable
        return Subscription(name=name, node=self, publication=publication,
                            dbname=dbname, username=username, **params)
        # yapf: enable

    def pgbench(self,
                dbname=None,
                username=None,
                stdout=None,
                stderr=None,
                options=[]):
        """
        Spawn a pgbench process.

        Args:
            dbname: database name to connect to.
            username: database user name.
            stdout: stdout file to be used by Popen.
            stderr: stderr file to be used by Popen.
            options: additional options for pgbench (list).

        Returns:
            Process created by subprocess.Popen.
        """

        # Set default arguments
        dbname = dbname or default_dbname()
        username = username or default_username()

        _params = [
            get_bin_path("pgbench"),
            "-p", str(self.port),
            "-h", self.host,
            "-U", username,
        ] + options  # yapf: disable

        # should be the last one
        _params.append(dbname)

        proc = subprocess.Popen(_params, stdout=stdout, stderr=stderr)

        return proc

    def pgbench_init(self, **kwargs):
        """
        Small wrapper for pgbench_run().
        Sets initialize=True.

        Returns:
            This instance of :class:`.PostgresNode`.
        """

        self.pgbench_run(initialize=True, **kwargs)

        return self

    def pgbench_run(self, dbname=None, username=None, options=[], **kwargs):
        """
        Run pgbench with some options.
        This event is logged (see self.utils_log_file).

        Args:
            dbname: database name to connect to.
            username: database user name.
            options: additional options for pgbench (list).

            **kwargs: named options for pgbench.
                Examples:
                    pgbench_run(initialize=True, scale=2)
                    pgbench_run(time=10)
                Run pgbench --help to learn more.

        Returns:
            Stdout produced by pgbench.
        """

        # Set default arguments
        dbname = dbname or default_dbname()
        username = username or default_username()

        _params = [
            get_bin_path("pgbench"),
            "-p", str(self.port),
            "-h", self.host,
            "-U", username,
        ] + options  # yapf: disable

        for key, value in iteritems(kwargs):
            # rename keys for pgbench
            key = key.replace('_', '-')

            # append option
            if not isinstance(value, bool):
                _params.append('--{}={}'.format(key, value))
            else:
                assert value is True    # just in case
                _params.append('--{}'.format(key))

        # should be the last one
        _params.append(dbname)

        return execute_utility(_params, self.utils_log_file)

    def connect(self,
                dbname=None,
                username=None,
                password=None,
                autocommit=False):
        """
        Connect to a database.

        Args:
            dbname: database name to connect to.
            username: database user name.
            password: user's password.
            autocommit: commit each statement automatically. Also it should be
                set to `True` for statements requiring to be run outside
                a transaction? such as `VACUUM` or `CREATE DATABASE`.

        Returns:
            An instance of :class:`.NodeConnection`.
        """

        return NodeConnection(node=self,
                              dbname=dbname,
                              username=username,
                              password=password,
                              autocommit=autocommit)  # yapf: disable<|MERGE_RESOLUTION|>--- conflicted
+++ resolved
@@ -64,11 +64,10 @@
 
 from .logger import TestgresLogger
 
-<<<<<<< HEAD
+from .pubsub import Publication, Subscription
+
 from .standby import First
-=======
-from .pubsub import Publication, Subscription
->>>>>>> 0583873d
+
 
 from .utils import \
     eprint, \
