# coding: utf-8
import logging
import os
import random
import signal
import subprocess
import threading
import tempfile
from queue import Queue

import time

try:
    from collections.abc import Iterable
except ImportError:
    from collections import Iterable

# we support both pg8000 and psycopg2
try:
    import psycopg2 as pglib
except ImportError:
    try:
        import pg8000 as pglib
    except ImportError:
        raise ImportError("You must have psycopg2 or pg8000 modules installed")

from six import raise_from, iteritems, text_type

from .enums import \
    NodeStatus, \
    ProcessType, \
    DumpFormat

from .cache import cached_initdb

from .config import testgres_config

from .connection import NodeConnection

from .consts import \
    DATA_DIR, \
    LOGS_DIR, \
    TMP_NODE, \
    TMP_DUMP, \
    PG_CONF_FILE, \
    PG_AUTO_CONF_FILE, \
    HBA_CONF_FILE, \
    RECOVERY_CONF_FILE, \
    PG_LOG_FILE, \
    UTILS_LOG_FILE, \
    PG_PID_FILE

from .consts import \
    MAX_LOGICAL_REPLICATION_WORKERS, \
    MAX_REPLICATION_SLOTS, \
    MAX_WORKER_PROCESSES, \
    MAX_WAL_SENDERS, \
    WAL_KEEP_SEGMENTS, \
    WAL_KEEP_SIZE

from .decorators import \
    method_decorator, \
    positional_args_hack

from .defaults import \
    default_dbname, \
    generate_app_name

from .exceptions import \
    CatchUpException,   \
    ExecUtilException,  \
    QueryException,     \
    StartNodeException, \
    TimeoutException,   \
    InitNodeException,  \
    TestgresException,  \
    BackupException,    \
    InvalidOperationException

from .logger import TestgresLogger

from .pubsub import Publication, Subscription

from .standby import First

from .utils import \
    PgVer, \
    eprint, \
    get_bin_path, \
    get_pg_version, \
    reserve_port, \
    release_port, \
    execute_utility, \
    options_string, \
    clean_on_error

from .backup import NodeBackup

from .operations.os_ops import ConnectionParams
from .operations.local_ops import LocalOperations

InternalError = pglib.InternalError
ProgrammingError = pglib.ProgrammingError
OperationalError = pglib.OperationalError


class ProcessProxy(object):
    """
    Wrapper for psutil.Process

    Attributes:
        process: wrapped psutill.Process object
        ptype: instance of ProcessType
    """

    def __init__(self, process, ptype=None):
        self.process = process
        self.ptype = ptype or ProcessType.from_process(process)

    def __getattr__(self, name):
        return getattr(self.process, name)

    def __repr__(self):
        return '{}(ptype={}, process={})'.format(self.__class__.__name__,
                                                 str(self.ptype),
                                                 repr(self.process))


class PostgresNode(object):
    def __init__(self, name=None, base_dir=None, port=None, conn_params: ConnectionParams = ConnectionParams(),
                 bin_dir=None, prefix=None):
        """
        PostgresNode constructor.

        Args:
            name: node's application name.
            port: port to accept connections.
            base_dir: path to node's data directory.
            bin_dir: path to node's binary directory.
        """

        # private
        self._pg_version = PgVer(get_pg_version(bin_dir))
        self._should_free_port = port is None
        self._base_dir = base_dir
        self._bin_dir = bin_dir
        self._prefix = prefix
        self._logger = None
        self._master = None

        # basic
        self.name = name or generate_app_name()
        if testgres_config.os_ops:
            self.os_ops = testgres_config.os_ops

        self.host = self.os_ops.host
        self.ssh_key = self.os_ops.ssh_key

        # defaults for __exit__()
        self.cleanup_on_good_exit = testgres_config.node_cleanup_on_good_exit
        self.cleanup_on_bad_exit = testgres_config.node_cleanup_on_bad_exit
        self.shutdown_max_attempts = 3

        self.port = port or self.os_ops.port or reserve_port()

        # NOTE: for compatibility
        self.utils_log_name = self.utils_log_file
        self.pg_log_name = self.pg_log_file

        # Node state
        self.is_started = False

    def __enter__(self):
        return self

    def __exit__(self, type, value, traceback):
        self.free_port()

        # NOTE: Ctrl+C does not count!
        got_exception = type is not None and type != KeyboardInterrupt

        c1 = self.cleanup_on_good_exit and not got_exception
        c2 = self.cleanup_on_bad_exit and got_exception

        attempts = self.shutdown_max_attempts

        if c1 or c2:
            self.cleanup(attempts)
        else:
            self._try_shutdown(attempts)

    def __repr__(self):
        return "{}(name='{}', port={}, base_dir='{}')".format(
            self.__class__.__name__, self.name, self.port, self.base_dir)

    @property
    def pid(self):
        """
        Return postmaster's PID if node is running, else 0.
        """

        if self.status():
            pid_file = os.path.join(self.data_dir, PG_PID_FILE)
            lines = self.os_ops.readlines(pid_file)
            pid = int(lines[0]) if lines else None
            return pid

        # for clarity
        return 0

    @property
    def auxiliary_pids(self):
        """
        Returns a dict of { ProcessType : PID }.
        """

        result = {}

        for process in self.auxiliary_processes:
            if process.ptype not in result:
                result[process.ptype] = []

            result[process.ptype].append(process.pid)

        return result

    @property
    def auxiliary_processes(self):
        """
        Returns a list of auxiliary processes.
        Each process is represented by :class:`.ProcessProxy` object.
        """
        def is_aux(process):
            return process.ptype != ProcessType.Unknown

        return list(filter(is_aux, self.child_processes))

    @property
    def child_processes(self):
        """
        Returns a list of all child processes.
        Each process is represented by :class:`.ProcessProxy` object.
        """

        # get a list of postmaster's children
        children = self.os_ops.get_process_children(self.pid)

        return [ProcessProxy(p) for p in children]

    @property
    def source_walsender(self):
        """
        Returns master's walsender feeding this replica.
        """

        sql = """
            select pid
            from pg_catalog.pg_stat_replication
            where application_name = %s
        """

        if not self.master:
            raise TestgresException("Node doesn't have a master")

        # master should be on the same host
        assert self.master.host == self.host

        with self.master.connect() as con:
            for row in con.execute(sql, self.name):
                for child in self.master.auxiliary_processes:
                    if child.pid == int(row[0]):
                        return child

        msg = "Master doesn't send WAL to {}".format(self.name)
        raise TestgresException(msg)

    @property
    def master(self):
        return self._master

    @property
    def base_dir(self):
        if not self._base_dir:
            self._base_dir = self.os_ops.mkdtemp(prefix=self._prefix or TMP_NODE)

        # NOTE: it's safe to create a new dir
        if not self.os_ops.path_exists(self._base_dir):
            self.os_ops.makedirs(self._base_dir)

        return self._base_dir

    @property
    def bin_dir(self):
        if not self._bin_dir:
            self._bin_dir = os.path.dirname(get_bin_path("pg_config"))
        return self._bin_dir

    @property
    def logs_dir(self):
        path = os.path.join(self.base_dir, LOGS_DIR)

        # NOTE: it's safe to create a new dir
        if not self.os_ops.path_exists(path):
            self.os_ops.makedirs(path)

        return path

    @property
    def data_dir(self):
        # NOTE: we can't run initdb without user's args
        return os.path.join(self.base_dir, DATA_DIR)

    @property
    def utils_log_file(self):
        return os.path.join(self.logs_dir, UTILS_LOG_FILE)

    @property
    def pg_log_file(self):
        return os.path.join(self.logs_dir, PG_LOG_FILE)

    @property
    def version(self):
        """
        Return PostgreSQL version for this node.

        Returns:
            Instance of :class:`distutils.version.LooseVersion`.
        """
        return self._pg_version

    def _try_shutdown(self, max_attempts, with_force=False):
        attempts = 0
        node_pid = self.pid

        if node_pid > 0:
            # try stopping server N times
            while attempts < max_attempts:
                try:
                    self.stop()
                    break    # OK
                except ExecUtilException:
                    pass    # one more time
                except Exception:
                    eprint('cannot stop node {}'.format(self.name))
                    break

                attempts += 1

            # If force stopping is enabled and PID is valid
            if with_force and node_pid != 0:
                # If we couldn't stop the node
                p_status_output = self.os_ops.exec_command(cmd=f'ps -o pid= -p {node_pid}', shell=True, ignore_errors=True).decode('utf-8')
                if self.status() != NodeStatus.Stopped and p_status_output and str(node_pid) in p_status_output:
                    try:
                        eprint(f'Force stopping node {self.name} with PID {node_pid}')
                        self.os_ops.kill(node_pid, signal.SIGKILL, expect_error=False)
                    except Exception:
                        # The node has already stopped
                        pass

                # Check that node stopped - print only column pid without headers
                p_status_output = self.os_ops.exec_command(f'ps -o pid= -p {node_pid}', shell=True, ignore_errors=True).decode('utf-8')
                if p_status_output and str(node_pid) in p_status_output:
                    eprint(f'Failed to stop node {self.name}.')
                else:
                    eprint(f'Node {self.name} has been stopped successfully.')

    def _assign_master(self, master):
        """NOTE: this is a private method!"""

        # now this node has a master
        self._master = master

    def _create_recovery_conf(self, username, slot=None):
        """NOTE: this is a private method!"""

        # fetch master of this node
        master = self.master
        assert master is not None

        conninfo = {
            "application_name": self.name,
            "port": master.port,
            "user": username
        }  # yapf: disable

        # host is tricky
        try:
            import ipaddress
            ipaddress.ip_address(master.host)
            conninfo["hostaddr"] = master.host
        except ValueError:
            conninfo["host"] = master.host

        line = (
            "primary_conninfo='{}'\n"
        ).format(options_string(**conninfo))  # yapf: disable
        # Since 12 recovery.conf had disappeared
        if self.version >= PgVer('12'):
            signal_name = os.path.join(self.data_dir, "standby.signal")
            self.os_ops.touch(signal_name)
        else:
            line += "standby_mode=on\n"

        if slot:
            # Connect to master for some additional actions
            with master.connect(username=username) as con:
                # check if slot already exists
                res = con.execute(
                    """
                    select exists (
                        select from pg_catalog.pg_replication_slots
                        where slot_name = %s
                    )
                    """, slot)

                if res[0][0]:
                    raise TestgresException(
                        "Slot '{}' already exists".format(slot))

                # TODO: we should drop this slot after replica's cleanup()
                con.execute(
                    """
                    select pg_catalog.pg_create_physical_replication_slot(%s)
                    """, slot)

            line += "primary_slot_name={}\n".format(slot)

        if self.version >= PgVer('12'):
            self.append_conf(line=line)
        else:
            self.append_conf(filename=RECOVERY_CONF_FILE, line=line)

    def _maybe_start_logger(self):
        if testgres_config.use_python_logging:
            # spawn new logger if it doesn't exist or is stopped
            if not self._logger or not self._logger.is_alive():
                self._logger = TestgresLogger(self.name, self.pg_log_file)
                self._logger.start()

    def _maybe_stop_logger(self):
        if self._logger:
            self._logger.stop()

    def _collect_special_files(self):
        result = []

        # list of important files + last N lines
        files = [
            (os.path.join(self.data_dir, PG_CONF_FILE), 0),
            (os.path.join(self.data_dir, PG_AUTO_CONF_FILE), 0),
            (os.path.join(self.data_dir, RECOVERY_CONF_FILE), 0),
            (os.path.join(self.data_dir, HBA_CONF_FILE), 0),
            (self.pg_log_file, testgres_config.error_log_lines)
        ]  # yapf: disable

        for f, num_lines in files:
            # skip missing files
            if not self.os_ops.path_exists(f):
                continue

            file_lines = self.os_ops.readlines(f, num_lines, binary=True, encoding=None)
            lines = b''.join(file_lines)

            # fill list
            result.append((f, lines))

        return result

    def init(self, initdb_params=None, cached=True, **kwargs):
        """
        Perform initdb for this node.

        Args:
            initdb_params: parameters for initdb (list).
            fsync: should this node use fsync to keep data safe?
            unix_sockets: should we enable UNIX sockets?
            allow_streaming: should this node add a hba entry for replication?

        Returns:
            This instance of :class:`.PostgresNode`
        """

        # initialize this PostgreSQL node
        cached_initdb(
            data_dir=self.data_dir,
            logfile=self.utils_log_file,
            os_ops=self.os_ops,
            params=initdb_params,
            bin_path=self.bin_dir,
            cached=cached)

        # initialize default config files
        self.default_conf(**kwargs)

        return self

    def default_conf(self,
                     fsync=False,
                     unix_sockets=True,
                     allow_streaming=True,
                     allow_logical=False,
                     log_statement='all'):
        """
        Apply default settings to this node.

        Args:
            fsync: should this node use fsync to keep data safe?
            unix_sockets: should we enable UNIX sockets?
            allow_streaming: should this node add a hba entry for replication?
            allow_logical: can this node be used as a logical replication publisher?
            log_statement: one of ('all', 'off', 'mod', 'ddl').

        Returns:
            This instance of :class:`.PostgresNode`.
        """

        postgres_conf = os.path.join(self.data_dir, PG_CONF_FILE)
        hba_conf = os.path.join(self.data_dir, HBA_CONF_FILE)

        # filter lines in hba file
        # get rid of comments and blank lines
        hba_conf_file = self.os_ops.readlines(hba_conf)
        lines = [
            s for s in hba_conf_file
            if len(s.strip()) > 0 and not s.startswith('#')
        ]

        # write filtered lines
        self.os_ops.write(hba_conf, lines, truncate=True)

        # replication-related settings
        if allow_streaming:
            # get auth method for host or local users
            def get_auth_method(t):
                return next((s.split()[-1]
                             for s in lines if s.startswith(t)), 'trust')

            # get auth methods
            auth_local = get_auth_method('local')
            auth_host = get_auth_method('host')
            subnet_base = ".".join(self.os_ops.host.split('.')[:-1] + ['0'])

            new_lines = [
                u"local\treplication\tall\t\t\t{}\n".format(auth_local),
                u"host\treplication\tall\t127.0.0.1/32\t{}\n".format(auth_host),
                u"host\treplication\tall\t::1/128\t\t{}\n".format(auth_host),
                u"host\treplication\tall\t{}/24\t\t{}\n".format(subnet_base, auth_host),
                u"host\tall\tall\t{}/24\t\t{}\n".format(subnet_base, auth_host),
                u"host\tall\tall\tall\t{}\n".format(auth_host),
                u"host\treplication\tall\tall\t{}\n".format(auth_host)
            ]  # yapf: disable

            # write missing lines
            self.os_ops.write(hba_conf, new_lines)

        # overwrite config file
        self.os_ops.write(postgres_conf, '', truncate=True)

        self.append_conf(fsync=fsync,
                         max_worker_processes=MAX_WORKER_PROCESSES,
                         log_statement=log_statement,
                         listen_addresses=self.host,
                         port=self.port)  # yapf:disable

        # common replication settings
        if allow_streaming or allow_logical:
            self.append_conf(max_replication_slots=MAX_REPLICATION_SLOTS,
                             max_wal_senders=MAX_WAL_SENDERS)  # yapf: disable

        # binary replication
        if allow_streaming:
            # select a proper wal_level for PostgreSQL
            wal_level = 'replica' if self._pg_version >= PgVer('9.6') else 'hot_standby'

            if self._pg_version < PgVer('13'):
                self.append_conf(hot_standby=True,
                                 wal_keep_segments=WAL_KEEP_SEGMENTS,
                                 wal_level=wal_level)  # yapf: disable
            else:
                self.append_conf(hot_standby=True,
                                 wal_keep_size=WAL_KEEP_SIZE,
                                 wal_level=wal_level)  # yapf: disable

        # logical replication
        if allow_logical:
            if self._pg_version < PgVer('10'):
                raise InitNodeException("Logical replication is only "
                                        "available on PostgreSQL 10 and newer")

            self.append_conf(
                max_logical_replication_workers=MAX_LOGICAL_REPLICATION_WORKERS,
                wal_level='logical')

        # disable UNIX sockets if asked to
        if not unix_sockets:
            self.append_conf(unix_socket_directories='')

        return self

    @method_decorator(positional_args_hack(['filename', 'line']))
    def append_conf(self, line='', filename=PG_CONF_FILE, **kwargs):
        """
        Append line to a config file.

        Args:
            line: string to be appended to config.
            filename: config file (postgresql.conf by default).
            **kwargs: named config options.

        Returns:
            This instance of :class:`.PostgresNode`.

        Examples:
            >>> append_conf(fsync=False)
            >>> append_conf('log_connections = yes')
            >>> append_conf(random_page_cost=1.5, fsync=True, ...)
            >>> append_conf('postgresql.conf', 'synchronous_commit = off')
        """

        lines = [line]

        for option, value in iteritems(kwargs):
            if isinstance(value, bool):
                value = 'on' if value else 'off'
            elif not str(value).replace('.', '', 1).isdigit():
                value = "'{}'".format(value)
            if value == '*':
                lines.append("{} = '*'".format(option))
            else:
                # format a new config line
                lines.append('{} = {}'.format(option, value))

        config_name = os.path.join(self.data_dir, filename)
        conf_text = ''
        for line in lines:
            conf_text += text_type(line) + '\n'
        self.os_ops.write(config_name, conf_text)

        return self

    def status(self):
        """
        Check this node's status.

        Returns:
            An instance of :class:`.NodeStatus`.
        """

        try:
            _params = [
                self._get_bin_path('pg_ctl'),
                "-D", self.data_dir,
                "status"
            ]  # yapf: disable
            status_code, out, error = execute_utility(_params, self.utils_log_file, verbose=True)
            if error and 'does not exist' in error:
                return NodeStatus.Uninitialized
            elif 'no server running' in out:
                return NodeStatus.Stopped
            return NodeStatus.Running

        except ExecUtilException as e:
            # Node is not running
            if e.exit_code == 3:
                return NodeStatus.Stopped

            # Node has no file dir
            elif e.exit_code == 4:
                return NodeStatus.Uninitialized

    def get_control_data(self):
        """
        Return contents of pg_control file.
        """

        # this one is tricky (blame PG 9.4)
        _params = [self._get_bin_path("pg_controldata")]
        _params += ["-D"] if self._pg_version >= PgVer('9.5') else []
        _params += [self.data_dir]

        data = execute_utility(_params, self.utils_log_file)

        out_dict = {}

        for line in data.splitlines():
            key, _, value = line.partition(':')
            out_dict[key.strip()] = value.strip()

        return out_dict

    def slow_start(self, replica=False, dbname='template1', username=None, max_attempts=0):
        """
        Starts the PostgreSQL instance and then polls the instance
        until it reaches the expected state (primary or replica). The state is checked
        using the pg_is_in_recovery() function.

        Args:
               dbname:
               username:
               replica: If True, waits for the instance to be in recovery (i.e., replica mode).
                        If False, waits for the instance to be in primary mode. Default is False.
               max_attempts:
        """
        self.start()

        if replica:
            query = 'SELECT pg_is_in_recovery()'
        else:
            query = 'SELECT not pg_is_in_recovery()'
        # Call poll_query_until until the expected value is returned
        self.poll_query_until(query=query,
                              dbname=dbname,
                              username=username or self.os_ops.username,
                              suppress={InternalError,
                                        QueryException,
                                        ProgrammingError,
                                        OperationalError},
                              max_attempts=max_attempts)

    def start(self, params=None, wait: bool = True) -> 'PostgresNode':
        """
        Starts the PostgreSQL node using pg_ctl if the node has not been started.
        By default, it waits for the operation to complete before returning.
        Optionally, it can return immediately without waiting for the start operation
        to complete by setting the `wait` parameter to False.

        Args:
            params: additional arguments for pg_ctl.
            wait: wait until operation completes.

        Returns:
            This instance of :class:`.PostgresNode`.
        """
        if params is None:
            params = []
        if self.is_started:
            return self

        _params = [self._get_bin_path("pg_ctl"),
                   "-D", self.data_dir,
                   "-l", self.pg_log_file,
                   "-w" if wait else '-W',  # --wait or --no-wait
                   "start"] + params  # yapf: disable

        max_retries = 5
        sleep_interval = 5  # seconds

        for attempt in range(max_retries):
            try:
                exit_status, out, error = execute_utility(_params, self.utils_log_file, verbose=True)
                if error and 'does not exist' in error:
                    raise Exception
                break  # Exit the loop if successful
            except Exception as e:
                if self._handle_port_conflict():
                    if attempt < max_retries - 1:
                        logging.info(f"Retrying start operation (Attempt {attempt + 2}/{max_retries})...")
                        time.sleep(sleep_interval)
                        continue
                    else:
                        logging.error("Reached maximum retry attempts. Unable to start node.")
                        raise StartNodeException("Cannot start node after multiple attempts",
                                                 self._collect_special_files()) from e
                raise StartNodeException("Cannot start node", self._collect_special_files()) from e

        self._maybe_start_logger()
        self.is_started = True
        return self

    def _handle_port_conflict(self) -> bool:
        """
        Checks for a port conflict and attempts to resolve it by changing the port.
        Returns True if the port was changed, False otherwise.
        """
        files = self._collect_special_files()
        if any(len(file) > 1 and 'Is another postmaster already running on port' in file[1].decode() for file in files):
            logging.warning(f"Port conflict detected on port {self.port}.")
            if self._should_free_port:
                logging.warning("Port reservation skipped due to _should_free_port setting.")
                return False
            self.port = reserve_port()
            self.set_auto_conf({'port': str(self.port)})
            logging.info(f"Port changed to {self.port}.")
            return True
        return False

    def stop(self, params=None, wait=True):
        """
        Stops the PostgreSQL node using pg_ctl if the node has been started.

        Args:
            params: A list of additional arguments for pg_ctl. Defaults to None.
            wait: If True, waits until the operation is complete. Defaults to True.

        Returns:
            This instance of :class:`.PostgresNode`.
        """
        if params is None:
            params = []
        if not self.is_started:
            return self

        _params = [
            self._get_bin_path("pg_ctl"),
            "-D", self.data_dir,
            "-w" if wait else '-W',  # --wait or --no-wait
            "stop"
        ] + params  # yapf: disable

        execute_utility(_params, self.utils_log_file)

        self._maybe_stop_logger()
        self.is_started = False
        release_port(self.port)
        return self

    def kill(self, someone=None):
        """
            Kills the PostgreSQL node or a specified auxiliary process if the node is running.

            Args:
                someone: A key to the auxiliary process in the auxiliary_pids dictionary.
                         If None, the main PostgreSQL node process will be killed. Defaults to None.
            """
        if self.is_started:
            sig = signal.SIGKILL if os.name != 'nt' else signal.SIGBREAK
            if someone is None:
                os.kill(self.pid, sig)
            else:
                os.kill(self.auxiliary_pids[someone][0], sig)
            self.is_started = False

    def restart(self, params=None):
        """
        Restart this node using pg_ctl.

        Args:
            params: additional arguments for pg_ctl.

        Returns:
            This instance of :class:`.PostgresNode`.
        """

        if params is None:
            params = []
        _params = [
            self._get_bin_path("pg_ctl"),
            "-D", self.data_dir,
            "-l", self.pg_log_file,
            "-w",  # wait
            "restart"
        ] + params  # yapf: disable

        try:
            error_code, out, error = execute_utility(_params, self.utils_log_file, verbose=True)
            if error and 'could not start server' in error:
                raise ExecUtilException
        except ExecUtilException as e:
            msg = 'Cannot restart node'
            files = self._collect_special_files()
            raise_from(StartNodeException(msg, files), e)

        self._maybe_start_logger()

        return self

    def reload(self, params=None):
        """
        Asynchronously reload config files using pg_ctl.

        Args:
            params: additional arguments for pg_ctl.

        Returns:
            This instance of :class:`.PostgresNode`.
        """

        if params is None:
            params = []
        _params = [
            self._get_bin_path("pg_ctl"),
            "-D", self.data_dir,
            "reload"
        ] + params  # yapf: disable

        execute_utility(_params, self.utils_log_file)

        return self

    def promote(self, dbname=None, username=None):
        """
        Promote standby instance to master using pg_ctl. For PostgreSQL versions
        below 10 some additional actions required to ensure that instance
        became writable and hence `dbname` and `username` parameters may be
        needed.

        Returns:
            This instance of :class:`.PostgresNode`.
        """

        _params = [
            self._get_bin_path("pg_ctl"),
            "-D", self.data_dir,
            "-w",  # wait
            "promote"
        ]  # yapf: disable

        execute_utility(_params, self.utils_log_file)

        # for versions below 10 `promote` is asynchronous so we need to wait
        # until it actually becomes writable
        if self._pg_version < PgVer('10'):
            check_query = "SELECT pg_is_in_recovery()"

            self.poll_query_until(query=check_query,
                                  expected=False,
                                  dbname=dbname,
                                  username=username,
                                  max_attempts=0)    # infinite

        # node becomes master itself
        self._master = None

        return self

    def pg_ctl(self, params):
        """
        Invoke pg_ctl with params.

        Args:
            params: arguments for pg_ctl.

        Returns:
            Stdout + stderr of pg_ctl.
        """

        _params = [
            self._get_bin_path("pg_ctl"),
            "-D", self.data_dir,
            "-w"  # wait
        ] + params  # yapf: disable

        return execute_utility(_params, self.utils_log_file)

    def free_port(self):
        """
        Reclaim port owned by this node.
        NOTE: does not free auto selected ports.
        """

        if self._should_free_port:
            self._should_free_port = False
            release_port(self.port)

    def cleanup(self, max_attempts=3, full=False):
        """
        Stop node if needed and remove its data/logs directory.
        NOTE: take a look at TestgresConfig.node_cleanup_full.

        Args:
            max_attempts: how many times should we try to stop()?
            full: clean full base dir

        Returns:
            This instance of :class:`.PostgresNode`.
        """

        self._try_shutdown(max_attempts)

        # choose directory to be removed
        if testgres_config.node_cleanup_full or full:
            rm_dir = self.base_dir    # everything
        else:
            rm_dir = self.data_dir    # just data, save logs

        self.os_ops.rmdirs(rm_dir, ignore_errors=False)

        return self

    @method_decorator(positional_args_hack(['dbname', 'query']))
    def psql(self,
             query=None,
             filename=None,
             dbname=None,
             username=None,
             input=None,
             **variables):
        """
        Execute a query using psql.

        Args:
            query: query to be executed.
            filename: file with a query.
            dbname: database name to connect to.
            username: database user name.
            input: raw input to be passed.
            **variables: vars to be set before execution.

        Returns:
            A tuple of (code, stdout, stderr).

        Examples:
            >>> psql('select 1')
            >>> psql('postgres', 'select 2')
            >>> psql(query='select 3', ON_ERROR_STOP=1)
        """

        return self._psql(
            ignore_errors=True,
            query=query,
            filename=filename,
            dbname=dbname,
            username=username,
            input=input,
            **variables
        )

    def _psql(
            self,
            ignore_errors,
            query=None,
            filename=None,
            dbname=None,
            username=None,
            input=None,
            **variables):
        assert type(variables) == dict  # noqa: E721

        #
        # We do not support encoding. It may be added later. Ok?
        #
        if input is None:
            pass
        elif type(input) == bytes:  # noqa: E721
            pass
        else:
            raise Exception("Input data must be None or bytes.")

        dbname = dbname or default_dbname()

        psql_params = [
            self._get_bin_path("psql"),
            "-p", str(self.port),
            "-h", self.host,
            "-U", username or self.os_ops.username,
            "-X",  # no .psqlrc
            "-A",  # unaligned output
            "-t",  # print rows only
            "-q"  # run quietly
        ]  # yapf: disable

        # set variables before execution
        for key, value in iteritems(variables):
            psql_params.extend(["--set", '{}={}'.format(key, value)])

        # select query source
        if query:
            if self.os_ops.conn_params.remote:
                psql_params.extend(("-c", '"{}"'.format(query)))
            else:
                psql_params.extend(("-c", query))
        elif filename:
            psql_params.extend(("-f", filename))
        else:
            raise QueryException('Query or filename must be provided')

        # should be the last one
        psql_params.append(dbname)
<<<<<<< HEAD
        if not self.os_ops.conn_params.remote:
            # start psql process
            process = subprocess.Popen(psql_params,
                                       stdin=subprocess.PIPE,
                                       stdout=subprocess.PIPE,
                                       stderr=subprocess.PIPE)

            # wait until it finishes and get stdout and stderr
            out, err = process.communicate(input=input)
            return process.returncode, out, err
        else:
            status_code, out, err = self.os_ops.exec_command(psql_params, verbose=True, input=input)
=======
>>>>>>> b949eb86

        return self.os_ops.exec_command(
            psql_params,
            verbose=True,
            input=input,
            stderr=subprocess.PIPE,
            stdout=subprocess.PIPE,
            ignore_errors=ignore_errors)

    @method_decorator(positional_args_hack(['dbname', 'query']))
    def safe_psql(self, query=None, expect_error=False, **kwargs):
        """
        Execute a query using psql.

        Args:
            query: query to be executed.
            filename: file with a query.
            dbname: database name to connect to.
            username: database user name.
            input: raw input to be passed.
            expect_error: if True - fail if we didn't get ret
                          if False - fail if we got ret

            **kwargs are passed to psql().

        Returns:
            psql's output as str.
        """
        assert type(kwargs) == dict  # noqa: E721
        assert not ("ignore_errors" in kwargs.keys())
        assert not ("expect_error" in kwargs.keys())

        # force this setting
        kwargs['ON_ERROR_STOP'] = 1
        try:
            ret, out, err = self._psql(ignore_errors=False, query=query, **kwargs)
        except ExecUtilException as e:
            if not expect_error:
                raise QueryException(e.message, query)

            if type(e.error) == bytes:  # noqa: E721
                return e.error.decode("utf-8")  # throw

            # [2024-12-09] This situation is not expected
            assert False
            return e.error

        if expect_error:
            raise InvalidOperationException("Exception was expected, but query finished successfully: `{}`.".format(query))

        return out

    def dump(self,
             filename=None,
             dbname=None,
             username=None,
             format=DumpFormat.Plain):
        """
        Dump database into a file using pg_dump.
        NOTE: the file is not removed automatically.

        Args:
            filename: database dump taken by pg_dump.
            dbname: database name to connect to.
            username: database user name.
            format: format argument plain/custom/directory/tar.

        Returns:
            Path to a file containing dump.
        """

        # Check arguments
        if not isinstance(format, DumpFormat):
            try:
                format = DumpFormat(format)
            except ValueError:
                msg = 'Invalid format "{}"'.format(format)
                raise BackupException(msg)

        # Generate tmpfile or tmpdir
        def tmpfile():
            if format == DumpFormat.Directory:
                fname = self.os_ops.mkdtemp(prefix=TMP_DUMP)
            else:
                fname = self.os_ops.mkstemp(prefix=TMP_DUMP)
            return fname

        filename = filename or tmpfile()

        _params = [
            self._get_bin_path("pg_dump"),
            "-p", str(self.port),
            "-h", self.host,
            "-f", filename,
            "-U", username or self.os_ops.username,
            "-d", dbname or default_dbname(),
            "-F", format.value
        ]  # yapf: disable

        execute_utility(_params, self.utils_log_file)

        return filename

    def restore(self, filename, dbname=None, username=None):
        """
        Restore database from pg_dump's file.

        Args:
            filename: database dump taken by pg_dump in custom/directory/tar formats.
            dbname: database name to connect to.
            username: database user name.
        """

        # Set default arguments
        dbname = dbname or default_dbname()
        username = username or self.os_ops.username

        _params = [
            self._get_bin_path("pg_restore"),
            "-p", str(self.port),
            "-h", self.host,
            "-U", username,
            "-d", dbname,
            filename
        ]  # yapf: disable

        # try pg_restore if dump is binary format, and psql if not
        try:
            execute_utility(_params, self.utils_log_name)
        except ExecUtilException:
            self.psql(filename=filename, dbname=dbname, username=username)

    @method_decorator(positional_args_hack(['dbname', 'query']))
    def poll_query_until(self,
                         query,
                         dbname=None,
                         username=None,
                         max_attempts=0,
                         sleep_time=1,
                         expected=True,
                         commit=True,
                         suppress=None):
        """
        Run a query once per second until it returns 'expected'.
        Query should return a single value (1 row, 1 column).

        Args:
            query: query to be executed.
            dbname: database name to connect to.
            username: database user name.
            max_attempts: how many times should we try? 0 == infinite
            sleep_time: how much should we sleep after a failure?
            expected: what should be returned to break the cycle?
            commit: should (possible) changes be committed?
            suppress: a collection of exceptions to be suppressed.

        Examples:
            >>> poll_query_until('select true')
            >>> poll_query_until('postgres', "select now() > '01.01.2018'")
            >>> poll_query_until('select false', expected=True, max_attempts=4)
            >>> poll_query_until('select 1', suppress={testgres.OperationalError})
        """

        # sanity checks
        assert max_attempts >= 0
        assert sleep_time > 0
        attempts = 0
        while max_attempts == 0 or attempts < max_attempts:
            try:
                res = self.execute(dbname=dbname,
                                   query=query,
                                   username=username,
                                   commit=commit)

                if expected is None and res is None:
                    return    # done

                if res is None:
                    raise QueryException('Query returned None', query)

                # result set is not empty
                if len(res):
                    if len(res[0]) == 0:
                        raise QueryException('Query returned 0 columns', query)
                    if res[0][0] == expected:
                        return    # done
                # empty result set is considered as None
                elif expected is None:
                    return    # done

            except tuple(suppress or []):
                logging.info(f"Trying execute, attempt {attempts + 1}.\nQuery: {query}")
                pass    # we're suppressing them

            time.sleep(sleep_time)
            attempts += 1

        raise TimeoutException('Query timeout')

    @method_decorator(positional_args_hack(['dbname', 'query']))
    def execute(self,
                query,
                dbname=None,
                username=None,
                password=None,
                commit=True):
        """
        Execute a query and return all rows as list.

        Args:
            query: query to be executed.
            dbname: database name to connect to.
            username: database user name.
            password: user's password.
            commit: should we commit this query?

        Returns:
            A list of tuples representing rows.
        """

        with self.connect(dbname=dbname,
                          username=username,
                          password=password,
                          autocommit=commit) as node_con:  # yapf: disable

            res = node_con.execute(query)

            return res

    def backup(self, **kwargs):
        """
        Perform pg_basebackup.

        Args:
            username: database user name.
            xlog_method: a method for collecting the logs ('fetch' | 'stream').
            base_dir: the base directory for data files and logs

        Returns:
            A smart object of type NodeBackup.
        """

        return NodeBackup(node=self, **kwargs)

    def replicate(self, name=None, slot=None, **kwargs):
        """
        Create a binary replica of this node.

        Args:
            name: replica's application name.
            slot: create a replication slot with the specified name.
            username: database user name.
            xlog_method: a method for collecting the logs ('fetch' | 'stream').
            base_dir: the base directory for data files and logs
        """

        # transform backup into a replica
        with clean_on_error(self.backup(**kwargs)) as backup:
            return backup.spawn_replica(name=name, destroy=True, slot=slot)

    def set_synchronous_standbys(self, standbys):
        """
        Set standby synchronization options. This corresponds to
        `synchronous_standby_names <https://www.postgresql.org/docs/current/static/runtime-config-replication.html#GUC-SYNCHRONOUS-STANDBY-NAMES>`_
        option. Note that :meth:`~.PostgresNode.reload` or
        :meth:`~.PostgresNode.restart` is needed for changes to take place.

        Args:
            standbys: either :class:`.First` or :class:`.Any` object specifying
                synchronization parameters or just a plain list of
                :class:`.PostgresNode`s replicas which would be equivalent
                to passing ``First(1, <list>)``. For PostgreSQL 9.5 and below
                it is only possible to specify a plain list of standbys as
                `FIRST` and `ANY` keywords aren't supported.

        Example::

            from testgres import get_new_node, First

            master = get_new_node().init().start()
            with master.replicate().start() as standby:
                master.append_conf("synchronous_commit = remote_apply")
                master.set_synchronous_standbys(First(1, [standby]))
                master.restart()

        """
        if self._pg_version >= PgVer('9.6'):
            if isinstance(standbys, Iterable):
                standbys = First(1, standbys)
        else:
            if isinstance(standbys, Iterable):
                standbys = u", ".join(u"\"{}\"".format(r.name)
                                      for r in standbys)
            else:
                raise TestgresException("Feature isn't supported in "
                                        "Postgres 9.5 and below")

        self.append_conf("synchronous_standby_names = '{}'".format(standbys))

    def catchup(self, dbname=None, username=None):
        """
        Wait until async replica catches up with its master.
        """

        if not self.master:
            raise TestgresException("Node doesn't have a master")

        if self._pg_version >= PgVer('10'):
            poll_lsn = "select pg_catalog.pg_current_wal_lsn()::text"
            wait_lsn = "select pg_catalog.pg_last_wal_replay_lsn() >= '{}'::pg_lsn"
        else:
            poll_lsn = "select pg_catalog.pg_current_xlog_location()::text"
            wait_lsn = "select pg_catalog.pg_last_xlog_replay_location() >= '{}'::pg_lsn"

        try:
            # fetch latest LSN
            lsn = self.master.execute(query=poll_lsn,
                                      dbname=dbname,
                                      username=username)[0][0]  # yapf: disable

            # wait until this LSN reaches replica
            self.poll_query_until(query=wait_lsn.format(lsn),
                                  dbname=dbname,
                                  username=username,
                                  max_attempts=0)    # infinite
        except Exception as e:
            raise_from(CatchUpException("Failed to catch up", poll_lsn), e)

    def publish(self, name, **kwargs):
        """
        Create publication for logical replication

        Args:
            pubname: publication name
            tables: tables names list
            dbname: database name where objects or interest are located
            username: replication username
        """
        return Publication(name=name, node=self, **kwargs)

    def subscribe(self,
                  publication,
                  name,
                  dbname=None,
                  username=None,
                  **params):
        """
        Create subscription for logical replication

        Args:
            name: subscription name
            publication: publication object obtained from publish()
            dbname: database name
            username: replication username
            params: subscription parameters (see documentation on `CREATE SUBSCRIPTION
                 <https://www.postgresql.org/docs/current/static/sql-createsubscription.html>`_
                 for details)
        """
        # yapf: disable
        return Subscription(name=name, node=self, publication=publication,
                            dbname=dbname, username=username, **params)
        # yapf: enable

    def pgbench(self,
                dbname=None,
                username=None,
                stdout=None,
                stderr=None,
                options=None):
        """
        Spawn a pgbench process.

        Args:
            dbname: database name to connect to.
            username: database user name.
            stdout: stdout file to be used by Popen.
            stderr: stderr file to be used by Popen.
            options: additional options for pgbench (list).

        Returns:
            Process created by subprocess.Popen.
        """
        if options is None:
            options = []

        dbname = dbname or default_dbname()

        _params = [
            self._get_bin_path("pgbench"),
            "-p", str(self.port),
            "-h", self.host,
            "-U", username or self.os_ops.username
        ] + options  # yapf: disable

        # should be the last one
        _params.append(dbname)

        proc = self.os_ops.exec_command(_params, stdout=stdout, stderr=stderr, wait_exit=True, get_process=True)

        return proc

    def pgbench_with_wait(self,
                          dbname=None,
                          username=None,
                          stdout=None,
                          stderr=None,
                          options=None):
        """
        Do pgbench command and wait.

        Args:
            dbname: database name to connect to.
            username: database user name.
            stdout: stdout file to be used by Popen.
            stderr: stderr file to be used by Popen.
            options: additional options for pgbench (list).
        """
        if options is None:
            options = []

        with self.pgbench(dbname, username, stdout, stderr, options) as pgbench:
            pgbench.wait()
        return

    def pgbench_init(self, **kwargs):
        """
        Small wrapper for pgbench_run().
        Sets initialize=True.

        Returns:
            This instance of :class:`.PostgresNode`.
        """

        self.pgbench_run(initialize=True, **kwargs)

        return self

    def pgbench_run(self, dbname=None, username=None, options=[], **kwargs):
        """
        Run pgbench with some options.
        This event is logged (see self.utils_log_file).

        Args:
            dbname: database name to connect to.
            username: database user name.
            options: additional options for pgbench (list).

            **kwargs: named options for pgbench.
                Run pgbench --help to learn more.

        Returns:
            Stdout produced by pgbench.

        Examples:
            >>> pgbench_run(initialize=True, scale=2)
            >>> pgbench_run(time=10)
        """

        dbname = dbname or default_dbname()

        _params = [
            self._get_bin_path("pgbench"),
            "-p", str(self.port),
            "-h", self.host,
            "-U", username or self.os_ops.username
        ] + options  # yapf: disable

        for key, value in iteritems(kwargs):
            # rename keys for pgbench
            key = key.replace('_', '-')

            # append option
            if not isinstance(value, bool):
                _params.append('--{}={}'.format(key, value))
            else:
                assert value is True    # just in case
                _params.append('--{}'.format(key))

        # should be the last one
        _params.append(dbname)

        return execute_utility(_params, self.utils_log_file)

    def connect(self,
                dbname=None,
                username=None,
                password=None,
                autocommit=False):
        """
        Connect to a database.

        Args:
            dbname: database name to connect to.
            username: database user name.
            password: user's password.
            autocommit: commit each statement automatically. Also it should be
                set to `True` for statements requiring to be run outside
                a transaction? such as `VACUUM` or `CREATE DATABASE`.

        Returns:
            An instance of :class:`.NodeConnection`.
        """

        return NodeConnection(node=self,
                              dbname=dbname,
                              username=username,
                              password=password,
                              autocommit=autocommit)  # yapf: disable

    def table_checksum(self, table, dbname="postgres"):
        con = self.connect(dbname=dbname)

        curname = "cur_" + str(random.randint(0, 2 ** 48))

        con.execute("""
            DECLARE %s NO SCROLL CURSOR FOR
            SELECT t::text FROM %s as t
        """ % (curname, table))

        que = Queue(maxsize=50)
        sum = 0

        rows = con.execute("FETCH FORWARD 2000 FROM %s" % curname)
        if not rows:
            return 0
        que.put(rows)

        th = None
        if len(rows) == 2000:
            def querier():
                try:
                    while True:
                        rows = con.execute("FETCH FORWARD 2000 FROM %s" % curname)
                        if not rows:
                            break
                        que.put(rows)
                except Exception as e:
                    que.put(e)
                else:
                    que.put(None)

            th = threading.Thread(target=querier)
            th.start()
        else:
            que.put(None)

        while True:
            rows = que.get()
            if rows is None:
                break
            if isinstance(rows, Exception):
                raise rows
            # hash uses SipHash since Python3.4, therefore it is good enough
            for row in rows:
                sum += hash(row[0])

        if th is not None:
            th.join()

        con.execute("CLOSE %s; ROLLBACK;" % curname)

        con.close()
        return sum

    def pgbench_table_checksums(self, dbname="postgres",
                                pgbench_tables=('pgbench_branches',
                                                'pgbench_tellers',
                                                'pgbench_accounts',
                                                'pgbench_history')
                                ):
        return {(table, self.table_checksum(table, dbname))
                for table in pgbench_tables}

    def set_auto_conf(self, options, config='postgresql.auto.conf', rm_options=None):
        """
        Update or remove configuration options in the specified configuration file,
        updates the options specified in the options dictionary, removes any options
        specified in the rm_options set, and writes the updated configuration back to
        the file.

        Args:
            options (dict): A dictionary containing the options to update or add,
                            with the option names as keys and their values as values.
            config (str, optional): The name of the configuration file to update.
                                     Defaults to 'postgresql.auto.conf'.
            rm_options (set, optional): A set containing the names of the options to remove.
                                         Defaults to an empty set.
        """
        # parse postgresql.auto.conf
        if rm_options is None:
            rm_options = {}
        path = os.path.join(self.data_dir, config)

        lines = self.os_ops.readlines(path)
        current_options = {}
        current_directives = []
        for line in lines:

            # ignore comments
            if line.startswith('#'):
                continue

            if line.strip() == '':
                continue

            if line.startswith('include'):
                current_directives.append(line)
                continue

            name, var = line.partition('=')[::2]
            name = name.strip()

            # Remove options specified in rm_options list
            if name in rm_options:
                continue

            current_options[name] = var

        for option in options:
            assert type(option) == str  # noqa: E721
            assert option != ""
            assert option.strip() == option

            value = options[option]
            valueType = type(value)

            if valueType == str:
                value = __class__._escape_config_value(value)
            elif valueType == bool:
                value = "on" if value else "off"

            current_options[option] = value

        auto_conf = ''
        for option in current_options:
            auto_conf += option + " = " + str(current_options[option]) + "\n"

        for directive in current_directives:
            auto_conf += directive + "\n"

        self.os_ops.write(path, auto_conf, truncate=True)

    def upgrade_from(self, old_node, options=None, expect_error=False):
        """
        Upgrade this node from an old node using pg_upgrade.

        Args:
            old_node: An instance of PostgresNode representing the old node.
        """
        if not os.path.exists(old_node.data_dir):
            raise Exception("Old node must be initialized")

        if not os.path.exists(self.data_dir):
            self.init()

        if not options:
            options = []

        pg_upgrade_binary = self._get_bin_path("pg_upgrade")

        if not os.path.exists(pg_upgrade_binary):
            raise Exception("pg_upgrade does not exist in the new node's binary path")

        upgrade_command = [
            pg_upgrade_binary,
            "--old-bindir", old_node.bin_dir,
            "--new-bindir", self.bin_dir,
            "--old-datadir", old_node.data_dir,
            "--new-datadir", self.data_dir,
            "--old-port", str(old_node.port),
            "--new-port", str(self.port)
        ]
        upgrade_command += options

        return self.os_ops.exec_command(upgrade_command, expect_error=expect_error)

    def _get_bin_path(self, filename):
        if self.bin_dir:
            bin_path = os.path.join(self.bin_dir, filename)
        else:
            bin_path = get_bin_path(filename)
        return bin_path

    def _escape_config_value(value):
        assert type(value) == str  # noqa: E721

        result = "'"

        for ch in value:
            if ch == "'":
                result += "\\'"
            elif ch == "\n":
                result += "\\n"
            elif ch == "\r":
                result += "\\r"
            elif ch == "\t":
                result += "\\t"
            elif ch == "\b":
                result += "\\b"
            elif ch == "\\":
                result += "\\\\"
            else:
                result += ch

        result += "'"
        return result


class NodeApp:

    def __init__(self, test_path=None, nodes_to_cleanup=None, os_ops=LocalOperations()):
        if test_path:
            if os.path.isabs(test_path):
                self.test_path = test_path
            else:
                self.test_path = os.path.join(os_ops.cwd(), test_path)
        else:
            self.test_path = os_ops.cwd()
        self.nodes_to_cleanup = nodes_to_cleanup if nodes_to_cleanup else []
        self.os_ops = os_ops

    def make_empty(
            self,
            base_dir=None,
            port=None,
            bin_dir=None):
        real_base_dir = os.path.join(self.test_path, base_dir)
        self.os_ops.rmdirs(real_base_dir, ignore_errors=True)
        self.os_ops.makedirs(real_base_dir)

        node = PostgresNode(base_dir=real_base_dir, port=port, bin_dir=bin_dir)
        node.should_rm_dirs = True
        self.nodes_to_cleanup.append(node)

        return node

    def make_simple(
            self,
            base_dir=None,
            port=None,
            set_replication=False,
            ptrack_enable=False,
            initdb_params=[],
            pg_options={},
            checksum=True,
            bin_dir=None):
        assert type(pg_options) == dict  # noqa: E721

        if checksum and '--data-checksums' not in initdb_params:
            initdb_params.append('--data-checksums')
        node = self.make_empty(base_dir, port, bin_dir=bin_dir)
        node.init(
            initdb_params=initdb_params, allow_streaming=set_replication)

        # set major version
        pg_version_file = self.os_ops.read(os.path.join(node.data_dir, 'PG_VERSION'))
        node.major_version_str = str(pg_version_file.rstrip())
        node.major_version = float(node.major_version_str)

        # Set default parameters
        options = {
            'max_connections': 100,
            'shared_buffers': '10MB',
            'fsync': 'off',
            'wal_level': 'logical',
            'hot_standby': 'off',
            'log_line_prefix': '%t [%p]: [%l-1] ',
            'log_statement': 'none',
            'log_duration': 'on',
            'log_min_duration_statement': 0,
            'log_connections': 'on',
            'log_disconnections': 'on',
            'restart_after_crash': 'off',
            'autovacuum': 'off',
            # unix_socket_directories will be defined later
        }

        # Allow replication in pg_hba.conf
        if set_replication:
            options['max_wal_senders'] = 10

        if ptrack_enable:
            options['ptrack.map_size'] = '1'
            options['shared_preload_libraries'] = 'ptrack'

        if node.major_version >= 13:
            options['wal_keep_size'] = '200MB'
        else:
            options['wal_keep_segments'] = '12'

        # Apply given parameters
        for option_name, option_value in iteritems(pg_options):
            options[option_name] = option_value

        # Define delayed propertyes
        if not ("unix_socket_directories" in options.keys()):
            options["unix_socket_directories"] = __class__._gettempdir()

        # Set config values
        node.set_auto_conf(options)

        # kludge for testgres
        # https://github.com/postgrespro/testgres/issues/54
        # for PG >= 13 remove 'wal_keep_segments' parameter
        if node.major_version >= 13:
            node.set_auto_conf({}, 'postgresql.conf', ['wal_keep_segments'])

        return node

    def _gettempdir():
        v = tempfile.gettempdir()

        #
        # Paranoid checks
        #
        if type(v) != str:  # noqa: E721
            __class__._raise_bugcheck("tempfile.gettempdir returned a value with type {0}.".format(type(v).__name__))

        if v == "":
            __class__._raise_bugcheck("tempfile.gettempdir returned an empty string.")

        if not os.path.exists(v):
            __class__._raise_bugcheck("tempfile.gettempdir returned a not exist path [{0}].".format(v))

        # OK
        return v

    def _raise_bugcheck(msg):
        assert type(msg) == str  # noqa: E721
        assert msg != ""
        raise Exception("[BUG CHECK] " + msg)<|MERGE_RESOLUTION|>--- conflicted
+++ resolved
@@ -1067,21 +1067,6 @@
 
         # should be the last one
         psql_params.append(dbname)
-<<<<<<< HEAD
-        if not self.os_ops.conn_params.remote:
-            # start psql process
-            process = subprocess.Popen(psql_params,
-                                       stdin=subprocess.PIPE,
-                                       stdout=subprocess.PIPE,
-                                       stderr=subprocess.PIPE)
-
-            # wait until it finishes and get stdout and stderr
-            out, err = process.communicate(input=input)
-            return process.returncode, out, err
-        else:
-            status_code, out, err = self.os_ops.exec_command(psql_params, verbose=True, input=input)
-=======
->>>>>>> b949eb86
 
         return self.os_ops.exec_command(
             psql_params,
