# coding: utf-8

import os
import random
import signal
import subprocess
import threading
from queue import Queue

import time

try:
    from collections.abc import Iterable
except ImportError:
    from collections import Iterable

# we support both pg8000 and psycopg2
try:
    import psycopg2 as pglib
except ImportError:
    try:
        import pg8000 as pglib
    except ImportError:
        raise ImportError("You must have psycopg2 or pg8000 modules installed")

from six import raise_from, iteritems, text_type

from .enums import \
    NodeStatus, \
    ProcessType, \
    DumpFormat

from .cache import cached_initdb

from .config import testgres_config

from .connection import NodeConnection

from .consts import \
    DATA_DIR, \
    LOGS_DIR, \
    TMP_NODE, \
    TMP_DUMP, \
    PG_CONF_FILE, \
    PG_AUTO_CONF_FILE, \
    HBA_CONF_FILE, \
    RECOVERY_CONF_FILE, \
    PG_LOG_FILE, \
    UTILS_LOG_FILE, \
    PG_PID_FILE

from .consts import \
    MAX_LOGICAL_REPLICATION_WORKERS, \
    MAX_REPLICATION_SLOTS, \
    MAX_WORKER_PROCESSES, \
    MAX_WAL_SENDERS, \
    WAL_KEEP_SEGMENTS, \
    WAL_KEEP_SIZE

from .decorators import \
    method_decorator, \
    positional_args_hack

from .defaults import \
    default_dbname, \
    generate_app_name

from .exceptions import \
    CatchUpException,   \
    ExecUtilException,  \
    QueryException,     \
    StartNodeException, \
    TimeoutException,   \
    InitNodeException,  \
    TestgresException,  \
    BackupException

from .logger import TestgresLogger

from .pubsub import Publication, Subscription

from .standby import First

from .utils import \
    PgVer, \
    eprint, \
    get_bin_path, \
    get_pg_version, \
    reserve_port, \
    release_port, \
    execute_utility, \
    options_string, \
    clean_on_error

from .backup import NodeBackup

from .operations.os_ops import ConnectionParams
from .operations.local_ops import LocalOperations
from .operations.remote_ops import RemoteOperations

InternalError = pglib.InternalError
ProgrammingError = pglib.ProgrammingError
OperationalError = pglib.OperationalError


class ProcessProxy(object):
    """
    Wrapper for psutil.Process

    Attributes:
        process: wrapped psutill.Process object
        ptype: instance of ProcessType
    """

    def __init__(self, process, ptype=None):
        self.process = process
        self.ptype = ptype or ProcessType.from_process(process)

    def __getattr__(self, name):
        return getattr(self.process, name)

    def __repr__(self):
        return '{}(ptype={}, process={})'.format(self.__class__.__name__,
                                                 str(self.ptype),
                                                 repr(self.process))


class PostgresNode(object):
    def __init__(self, name=None, base_dir=None, port=None, conn_params: ConnectionParams = ConnectionParams(), bin_dir=None, prefix=None):
        """
        PostgresNode constructor.

        Args:
            name: node's application name.
            port: port to accept connections.
            base_dir: path to node's data directory.
            bin_dir: path to node's binary directory.
        """

        # private
        self._pg_version = PgVer(get_pg_version(bin_dir))
        self._should_free_port = port is None
        self._base_dir = base_dir
        self._bin_dir = bin_dir
        self._prefix = prefix
        self._logger = None
        self._master = None

        # basic
        self.name = name or generate_app_name()
        if testgres_config.os_ops:
            self.os_ops = testgres_config.os_ops
        elif conn_params.ssh_key:
            self.os_ops = RemoteOperations(conn_params)
        else:
            self.os_ops = LocalOperations(conn_params)

        self.host = self.os_ops.host
        self.port = port or reserve_port()
<<<<<<< HEAD
=======

>>>>>>> 4543f80f
        self.ssh_key = self.os_ops.ssh_key

        # defaults for __exit__()
        self.cleanup_on_good_exit = testgres_config.node_cleanup_on_good_exit
        self.cleanup_on_bad_exit = testgres_config.node_cleanup_on_bad_exit
        self.shutdown_max_attempts = 3

        # NOTE: for compatibility
        self.utils_log_name = self.utils_log_file
        self.pg_log_name = self.pg_log_file

        # Node state
        self.is_started = False

    def __enter__(self):
        return self

    def __exit__(self, type, value, traceback):
        self.free_port()

        # NOTE: Ctrl+C does not count!
        got_exception = type is not None and type != KeyboardInterrupt

        c1 = self.cleanup_on_good_exit and not got_exception
        c2 = self.cleanup_on_bad_exit and got_exception

        attempts = self.shutdown_max_attempts

        if c1 or c2:
            self.cleanup(attempts)
        else:
            self._try_shutdown(attempts)

    def __repr__(self):
        return "{}(name='{}', port={}, base_dir='{}')".format(
            self.__class__.__name__, self.name, self.port, self.base_dir)

    @property
    def pid(self):
        """
        Return postmaster's PID if node is running, else 0.
        """

        if self.status():
            pid_file = os.path.join(self.data_dir, PG_PID_FILE)
            lines = self.os_ops.readlines(pid_file)
            pid = int(lines[0]) if lines else None
            return pid

        # for clarity
        return 0

    @property
    def auxiliary_pids(self):
        """
        Returns a dict of { ProcessType : PID }.
        """

        result = {}

        for process in self.auxiliary_processes:
            if process.ptype not in result:
                result[process.ptype] = []

            result[process.ptype].append(process.pid)

        return result

    @property
    def auxiliary_processes(self):
        """
        Returns a list of auxiliary processes.
        Each process is represented by :class:`.ProcessProxy` object.
        """
        def is_aux(process):
            return process.ptype != ProcessType.Unknown

        return list(filter(is_aux, self.child_processes))

    @property
    def child_processes(self):
        """
        Returns a list of all child processes.
        Each process is represented by :class:`.ProcessProxy` object.
        """

        # get a list of postmaster's children
        children = self.os_ops.get_process_children(self.pid)

        return [ProcessProxy(p) for p in children]

    @property
    def source_walsender(self):
        """
        Returns master's walsender feeding this replica.
        """

        sql = """
            select pid
            from pg_catalog.pg_stat_replication
            where application_name = %s
        """

        if not self.master:
            raise TestgresException("Node doesn't have a master")

        # master should be on the same host
        assert self.master.host == self.host

        with self.master.connect() as con:
            for row in con.execute(sql, self.name):
                for child in self.master.auxiliary_processes:
                    if child.pid == int(row[0]):
                        return child

        msg = "Master doesn't send WAL to {}".format(self.name)
        raise TestgresException(msg)

    @property
    def master(self):
        return self._master

    @property
    def base_dir(self):
        if not self._base_dir:
            self._base_dir = self.os_ops.mkdtemp(prefix=self._prefix or TMP_NODE)

        # NOTE: it's safe to create a new dir
        if not self.os_ops.path_exists(self._base_dir):
            self.os_ops.makedirs(self._base_dir)

        return self._base_dir

    @property
    def bin_dir(self):
        if not self._bin_dir:
            self._bin_dir = os.path.dirname(get_bin_path("pg_config"))
        return self._bin_dir

    @property
    def logs_dir(self):
        path = os.path.join(self.base_dir, LOGS_DIR)

        # NOTE: it's safe to create a new dir
        if not self.os_ops.path_exists(path):
            self.os_ops.makedirs(path)

        return path

    @property
    def data_dir(self):
        # NOTE: we can't run initdb without user's args
        return os.path.join(self.base_dir, DATA_DIR)

    @property
    def utils_log_file(self):
        return os.path.join(self.logs_dir, UTILS_LOG_FILE)

    @property
    def pg_log_file(self):
        return os.path.join(self.logs_dir, PG_LOG_FILE)

    @property
    def version(self):
        """
        Return PostgreSQL version for this node.

        Returns:
            Instance of :class:`distutils.version.LooseVersion`.
        """
        return self._pg_version

    def _try_shutdown(self, max_attempts):
        attempts = 0

        # try stopping server N times
        while attempts < max_attempts:
            try:
                self.stop()
                break    # OK
            except ExecUtilException:
                pass    # one more time
            except Exception:
                # TODO: probably should kill stray instance
                eprint('cannot stop node {}'.format(self.name))
                break

            attempts += 1

    def _assign_master(self, master):
        """NOTE: this is a private method!"""

        # now this node has a master
        self._master = master

    def _create_recovery_conf(self, username, slot=None):
        """NOTE: this is a private method!"""

        # fetch master of this node
        master = self.master
        assert master is not None

        conninfo = {
            "application_name": self.name,
            "port": master.port,
            "user": username
        }  # yapf: disable

        # host is tricky
        try:
            import ipaddress
            ipaddress.ip_address(master.host)
            conninfo["hostaddr"] = master.host
        except ValueError:
            conninfo["host"] = master.host

        line = (
            "primary_conninfo='{}'\n"
        ).format(options_string(**conninfo))  # yapf: disable
        # Since 12 recovery.conf had disappeared
        if self.version >= PgVer('12'):
            signal_name = os.path.join(self.data_dir, "standby.signal")
            self.os_ops.touch(signal_name)
        else:
            line += "standby_mode=on\n"

        if slot:
            # Connect to master for some additional actions
            with master.connect(username=username) as con:
                # check if slot already exists
                res = con.execute(
                    """
                    select exists (
                        select from pg_catalog.pg_replication_slots
                        where slot_name = %s
                    )
                    """, slot)

                if res[0][0]:
                    raise TestgresException(
                        "Slot '{}' already exists".format(slot))

                # TODO: we should drop this slot after replica's cleanup()
                con.execute(
                    """
                    select pg_catalog.pg_create_physical_replication_slot(%s)
                    """, slot)

            line += "primary_slot_name={}\n".format(slot)

        if self.version >= PgVer('12'):
            self.append_conf(line=line)
        else:
            self.append_conf(filename=RECOVERY_CONF_FILE, line=line)

    def _maybe_start_logger(self):
        if testgres_config.use_python_logging:
            # spawn new logger if it doesn't exist or is stopped
            if not self._logger or not self._logger.is_alive():
                self._logger = TestgresLogger(self.name, self.pg_log_file)
                self._logger.start()

    def _maybe_stop_logger(self):
        if self._logger:
            self._logger.stop()

    def _collect_special_files(self):
        result = []

        # list of important files + last N lines
        files = [
            (os.path.join(self.data_dir, PG_CONF_FILE), 0),
            (os.path.join(self.data_dir, PG_AUTO_CONF_FILE), 0),
            (os.path.join(self.data_dir, RECOVERY_CONF_FILE), 0),
            (os.path.join(self.data_dir, HBA_CONF_FILE), 0),
            (self.pg_log_file, testgres_config.error_log_lines)
        ]  # yapf: disable

        for f, num_lines in files:
            # skip missing files
            if not self.os_ops.path_exists(f):
                continue

            file_lines = self.os_ops.readlines(f, num_lines, binary=True, encoding=None)
            lines = b''.join(file_lines)

            # fill list
            result.append((f, lines))

        return result

    def init(self, initdb_params=None, cached=True, **kwargs):
        """
        Perform initdb for this node.

        Args:
            initdb_params: parameters for initdb (list).
            fsync: should this node use fsync to keep data safe?
            unix_sockets: should we enable UNIX sockets?
            allow_streaming: should this node add a hba entry for replication?

        Returns:
            This instance of :class:`.PostgresNode`
        """

        # initialize this PostgreSQL node
        cached_initdb(
            data_dir=self.data_dir,
            logfile=self.utils_log_file,
            os_ops=self.os_ops,
            params=initdb_params,
            bin_path=self.bin_dir,
            cached=False)

        # initialize default config files
        self.default_conf(**kwargs)

        return self

    def default_conf(self,
                     fsync=False,
                     unix_sockets=True,
                     allow_streaming=True,
                     allow_logical=False,
                     log_statement='all'):
        """
        Apply default settings to this node.

        Args:
            fsync: should this node use fsync to keep data safe?
            unix_sockets: should we enable UNIX sockets?
            allow_streaming: should this node add a hba entry for replication?
            allow_logical: can this node be used as a logical replication publisher?
            log_statement: one of ('all', 'off', 'mod', 'ddl').

        Returns:
            This instance of :class:`.PostgresNode`.
        """

        postgres_conf = os.path.join(self.data_dir, PG_CONF_FILE)
        hba_conf = os.path.join(self.data_dir, HBA_CONF_FILE)

        # filter lines in hba file
        # get rid of comments and blank lines
        hba_conf_file = self.os_ops.readlines(hba_conf)
        lines = [
            s for s in hba_conf_file
            if len(s.strip()) > 0 and not s.startswith('#')
        ]

        # write filtered lines
        self.os_ops.write(hba_conf, lines, truncate=True)

        # replication-related settings
        if allow_streaming:
            # get auth method for host or local users
            def get_auth_method(t):
                return next((s.split()[-1]
                             for s in lines if s.startswith(t)), 'trust')

            # get auth methods
            auth_local = get_auth_method('local')
            auth_host = get_auth_method('host')
            subnet_base = ".".join(self.os_ops.host.split('.')[:-1] + ['0'])

            new_lines = [
                u"local\treplication\tall\t\t\t{}\n".format(auth_local),
                u"host\treplication\tall\t127.0.0.1/32\t{}\n".format(auth_host),
                u"host\treplication\tall\t::1/128\t\t{}\n".format(auth_host),
                u"host\treplication\tall\t{}/24\t\t{}\n".format(subnet_base, auth_host),
                u"host\tall\tall\t{}/24\t\t{}\n".format(subnet_base, auth_host),
                u"host\tall\tall\tall\t{}\n".format(auth_host),
                u"host\treplication\tall\tall\t{}\n".format(auth_host)
            ]  # yapf: disable

            # write missing lines
            self.os_ops.write(hba_conf, new_lines)

        # overwrite config file
        self.os_ops.write(postgres_conf, '', truncate=True)

        self.append_conf(fsync=fsync,
                         max_worker_processes=MAX_WORKER_PROCESSES,
                         log_statement=log_statement,
                         listen_addresses=self.host,
                         port=self.port)  # yapf:disable

        # common replication settings
        if allow_streaming or allow_logical:
            self.append_conf(max_replication_slots=MAX_REPLICATION_SLOTS,
                             max_wal_senders=MAX_WAL_SENDERS)  # yapf: disable

        # binary replication
        if allow_streaming:
            # select a proper wal_level for PostgreSQL
            wal_level = 'replica' if self._pg_version >= PgVer('9.6') else 'hot_standby'

            if self._pg_version < PgVer('13'):
                self.append_conf(hot_standby=True,
                                 wal_keep_segments=WAL_KEEP_SEGMENTS,
                                 wal_level=wal_level)  # yapf: disable
            else:
                self.append_conf(hot_standby=True,
                                 wal_keep_size=WAL_KEEP_SIZE,
                                 wal_level=wal_level)  # yapf: disable

        # logical replication
        if allow_logical:
            if self._pg_version < PgVer('10'):
                raise InitNodeException("Logical replication is only "
                                        "available on PostgreSQL 10 and newer")

            self.append_conf(
                max_logical_replication_workers=MAX_LOGICAL_REPLICATION_WORKERS,
                wal_level='logical')

        # disable UNIX sockets if asked to
        if not unix_sockets:
            self.append_conf(unix_socket_directories='')

        return self

    @method_decorator(positional_args_hack(['filename', 'line']))
    def append_conf(self, line='', filename=PG_CONF_FILE, **kwargs):
        """
        Append line to a config file.

        Args:
            line: string to be appended to config.
            filename: config file (postgresql.conf by default).
            **kwargs: named config options.

        Returns:
            This instance of :class:`.PostgresNode`.

        Examples:
            >>> append_conf(fsync=False)
            >>> append_conf('log_connections = yes')
            >>> append_conf(random_page_cost=1.5, fsync=True, ...)
            >>> append_conf('postgresql.conf', 'synchronous_commit = off')
        """

        lines = [line]

        for option, value in iteritems(kwargs):
            if isinstance(value, bool):
                value = 'on' if value else 'off'
            elif not str(value).replace('.', '', 1).isdigit():
                value = "'{}'".format(value)
            if value == '*':
                lines.append("{} = '*'".format(option))
            else:
                # format a new config line
                lines.append('{} = {}'.format(option, value))

        config_name = os.path.join(self.data_dir, filename)
        conf_text = ''
        for line in lines:
            conf_text += text_type(line) + '\n'
        self.os_ops.write(config_name, conf_text)

        return self

    def status(self):
        """
        Check this node's status.

        Returns:
            An instance of :class:`.NodeStatus`.
        """

        try:
            _params = [
                self._get_bin_path('pg_ctl'),
                "-D", self.data_dir,
                "status"
            ]  # yapf: disable
            status_code, out, error = execute_utility(_params, self.utils_log_file, verbose=True)
            if error and 'does not exist' in error:
                return NodeStatus.Uninitialized
            elif 'no server running' in out:
                return NodeStatus.Stopped
            return NodeStatus.Running

        except ExecUtilException as e:
            # Node is not running
            if e.exit_code == 3:
                return NodeStatus.Stopped

            # Node has no file dir
            elif e.exit_code == 4:
                return NodeStatus.Uninitialized

    def get_control_data(self):
        """
        Return contents of pg_control file.
        """

        # this one is tricky (blame PG 9.4)
        _params = [self._get_bin_path("pg_controldata")]
        _params += ["-D"] if self._pg_version >= PgVer('9.5') else []
        _params += [self.data_dir]

        data = execute_utility(_params, self.utils_log_file)

        out_dict = {}

        for line in data.splitlines():
            key, _, value = line.partition(':')
            out_dict[key.strip()] = value.strip()

        return out_dict

    def slow_start(self, replica=False, dbname='template1', username=None, max_attempts=0):
        """
        Starts the PostgreSQL instance and then polls the instance
        until it reaches the expected state (primary or replica). The state is checked
        using the pg_is_in_recovery() function.

        Args:
               dbname:
               username:
               replica: If True, waits for the instance to be in recovery (i.e., replica mode).
                        If False, waits for the instance to be in primary mode. Default is False.
               max_attempts:
        """
        self.start()

        if replica:
            query = 'SELECT pg_is_in_recovery()'
        else:
            query = 'SELECT not pg_is_in_recovery()'
        # Call poll_query_until until the expected value is returned
        self.poll_query_until(query=query,
                              dbname=dbname,
                              username=username or self.os_ops.username,
                              suppress={InternalError,
                                        QueryException,
                                        ProgrammingError,
                                        OperationalError},
                              max_attempts=max_attempts)

    def start(self, params=[], wait=True):
        """
        Starts the PostgreSQL node using pg_ctl if node has not been started.
        By default, it waits for the operation to complete before returning.
        Optionally, it can return immediately without waiting for the start operation
        to complete by setting the `wait` parameter to False.

        Args:
            params: additional arguments for pg_ctl.
            wait: wait until operation completes.

        Returns:
            This instance of :class:`.PostgresNode`.
        """
        if self.is_started:
            return self

        _params = [
            self._get_bin_path("pg_ctl"),
            "-D", self.data_dir,
            "-l", self.pg_log_file,
            "-w" if wait else '-W',  # --wait or --no-wait
            "start"
        ] + params  # yapf: disable

        startup_retries = 5
        while True:
            try:
                exit_status, out, error = execute_utility(_params, self.utils_log_file, verbose=True)
                if error and 'does not exist' in error:
                    raise Exception
            except Exception as e:
                files = self._collect_special_files()
                if any(len(file) > 1 and 'Is another postmaster already '
                                         'running on port' in file[1].decode() for
                       file in files):
                    print("Detected an issue with connecting to port {0}. "
                          "Trying another port after a 5-second sleep...".format(self.port))
                    self.port = reserve_port()
                    options = {}
                    options['port'] = str(self.port)
                    self.set_auto_conf(options)
                    startup_retries -= 1
                    time.sleep(5)
                    continue

                msg = 'Cannot start node'
                raise_from(StartNodeException(msg, files), e)
            break
        self._maybe_start_logger()
        self.is_started = True
        return self

    def stop(self, params=[], wait=True):
        """
        Stops the PostgreSQL node using pg_ctl if the node has been started.

        Args:
            params: A list of additional arguments for pg_ctl. Defaults to None.
            wait: If True, waits until the operation is complete. Defaults to True.

        Returns:
            This instance of :class:`.PostgresNode`.
        """
        if not self.is_started:
            return self

        _params = [
            self._get_bin_path("pg_ctl"),
            "-D", self.data_dir,
            "-w" if wait else '-W',  # --wait or --no-wait
            "stop"
        ] + params  # yapf: disable

        execute_utility(_params, self.utils_log_file)

        self._maybe_stop_logger()
        self.is_started = False
        return self

    def kill(self, someone=None):
        """
            Kills the PostgreSQL node or a specified auxiliary process if the node is running.

            Args:
                someone: A key to the auxiliary process in the auxiliary_pids dictionary.
                         If None, the main PostgreSQL node process will be killed. Defaults to None.
            """
        if self.is_started:
            sig = signal.SIGKILL if os.name != 'nt' else signal.SIGBREAK
            if someone is None:
                os.kill(self.pid, sig)
            else:
                os.kill(self.auxiliary_pids[someone][0], sig)
            self.is_started = False

    def restart(self, params=[]):
        """
        Restart this node using pg_ctl.

        Args:
            params: additional arguments for pg_ctl.

        Returns:
            This instance of :class:`.PostgresNode`.
        """

        _params = [
            self._get_bin_path("pg_ctl"),
            "-D", self.data_dir,
            "-l", self.pg_log_file,
            "-w",  # wait
            "restart"
        ] + params  # yapf: disable

        try:
            error_code, out, error = execute_utility(_params, self.utils_log_file, verbose=True)
            if error and 'could not start server' in error:
                raise ExecUtilException
        except ExecUtilException as e:
            msg = 'Cannot restart node'
            files = self._collect_special_files()
            raise_from(StartNodeException(msg, files), e)

        self._maybe_start_logger()

        return self

    def reload(self, params=[]):
        """
        Asynchronously reload config files using pg_ctl.

        Args:
            params: additional arguments for pg_ctl.

        Returns:
            This instance of :class:`.PostgresNode`.
        """

        _params = [
            self._get_bin_path("pg_ctl"),
            "-D", self.data_dir,
            "reload"
        ] + params  # yapf: disable

        execute_utility(_params, self.utils_log_file)

        return self

    def promote(self, dbname=None, username=None):
        """
        Promote standby instance to master using pg_ctl. For PostgreSQL versions
        below 10 some additional actions required to ensure that instance
        became writable and hence `dbname` and `username` parameters may be
        needed.

        Returns:
            This instance of :class:`.PostgresNode`.
        """

        _params = [
            self._get_bin_path("pg_ctl"),
            "-D", self.data_dir,
            "-w",  # wait
            "promote"
        ]  # yapf: disable

        execute_utility(_params, self.utils_log_file)

        # for versions below 10 `promote` is asynchronous so we need to wait
        # until it actually becomes writable
        if self._pg_version < PgVer('10'):
            check_query = "SELECT pg_is_in_recovery()"

            self.poll_query_until(query=check_query,
                                  expected=False,
                                  dbname=dbname,
                                  username=username,
                                  max_attempts=0)    # infinite

        # node becomes master itself
        self._master = None

        return self

    def pg_ctl(self, params):
        """
        Invoke pg_ctl with params.

        Args:
            params: arguments for pg_ctl.

        Returns:
            Stdout + stderr of pg_ctl.
        """

        _params = [
            self._get_bin_path("pg_ctl"),
            "-D", self.data_dir,
            "-w"  # wait
        ] + params  # yapf: disable

        return execute_utility(_params, self.utils_log_file)

    def free_port(self):
        """
        Reclaim port owned by this node.
        NOTE: does not free auto selected ports.
        """

        if self._should_free_port:
            self._should_free_port = False
            release_port(self.port)

    def cleanup(self, max_attempts=3):
        """
        Stop node if needed and remove its data/logs directory.
        NOTE: take a look at TestgresConfig.node_cleanup_full.

        Args:
            max_attempts: how many times should we try to stop()?

        Returns:
            This instance of :class:`.PostgresNode`.
        """

        self._try_shutdown(max_attempts)

        # choose directory to be removed
        if testgres_config.node_cleanup_full:
            rm_dir = self.base_dir    # everything
        else:
            rm_dir = self.data_dir    # just data, save logs

        self.os_ops.rmdirs(rm_dir, ignore_errors=True)

        return self

    @method_decorator(positional_args_hack(['dbname', 'query']))
    def psql(self,
             query=None,
             filename=None,
             dbname=None,
             username=None,
             input=None,
             **variables):
        """
        Execute a query using psql.

        Args:
            query: query to be executed.
            filename: file with a query.
            dbname: database name to connect to.
            username: database user name.
            input: raw input to be passed.
            **variables: vars to be set before execution.

        Returns:
            A tuple of (code, stdout, stderr).

        Examples:
            >>> psql('select 1')
            >>> psql('postgres', 'select 2')
            >>> psql(query='select 3', ON_ERROR_STOP=1)
        """

        dbname = dbname or default_dbname()

        psql_params = [
            self._get_bin_path("psql"),
            "-p", str(self.port),
            "-h", self.host,
            "-U", username or self.os_ops.username,
            "-X",  # no .psqlrc
            "-A",  # unaligned output
            "-t",  # print rows only
            "-q"  # run quietly
        ]  # yapf: disable

        # set variables before execution
        for key, value in iteritems(variables):
            psql_params.extend(["--set", '{}={}'.format(key, value)])

        # select query source
        if query:
            if self.os_ops.remote:
                psql_params.extend(("-c", '"{}"'.format(query)))
            else:
                psql_params.extend(("-c", query))
        elif filename:
            psql_params.extend(("-f", filename))
        else:
            raise QueryException('Query or filename must be provided')

        # should be the last one
        psql_params.append(dbname)
        if not self.os_ops.remote:
            # start psql process
            process = subprocess.Popen(psql_params,
                                       stdin=subprocess.PIPE,
                                       stdout=subprocess.PIPE,
                                       stderr=subprocess.PIPE)

            # wait until it finishes and get stdout and stderr
            out, err = process.communicate(input=input)
            return process.returncode, out, err
        else:
            status_code, out, err = self.os_ops.exec_command(psql_params, verbose=True, input=input)

            return status_code, out, err

    @method_decorator(positional_args_hack(['dbname', 'query']))
    def safe_psql(self, query=None, expect_error=False, **kwargs):
        """
        Execute a query using psql.

        Args:
            query: query to be executed.
            filename: file with a query.
            dbname: database name to connect to.
            username: database user name.
            input: raw input to be passed.
            expect_error: if True - fail if we didn't get ret
                          if False - fail if we got ret

            **kwargs are passed to psql().

        Returns:
            psql's output as str.
        """

        # force this setting
        kwargs['ON_ERROR_STOP'] = 1
        try:
            ret, out, err = self.psql(query=query, **kwargs)
        except ExecUtilException as e:
            ret = e.exit_code
            out = e.out
            err = e.message
        if ret:
            if expect_error:
                out = (err or b'').decode('utf-8')
            else:
                raise QueryException((err or b'').decode('utf-8'), query)
        elif expect_error:
            assert False, "Exception was expected, but query finished successfully: `{}` ".format(query)

        return out

    def dump(self,
             filename=None,
             dbname=None,
             username=None,
             format=DumpFormat.Plain):
        """
        Dump database into a file using pg_dump.
        NOTE: the file is not removed automatically.

        Args:
            filename: database dump taken by pg_dump.
            dbname: database name to connect to.
            username: database user name.
            format: format argument plain/custom/directory/tar.

        Returns:
            Path to a file containing dump.
        """

        # Check arguments
        if not isinstance(format, DumpFormat):
            try:
                format = DumpFormat(format)
            except ValueError:
                msg = 'Invalid format "{}"'.format(format)
                raise BackupException(msg)

        # Generate tmpfile or tmpdir
        def tmpfile():
            if format == DumpFormat.Directory:
                fname = self.os_ops.mkdtemp(prefix=TMP_DUMP)
            else:
                fname = self.os_ops.mkstemp(prefix=TMP_DUMP)
            return fname

        filename = filename or tmpfile()

        _params = [
            self._get_bin_path("pg_dump"),
            "-p", str(self.port),
            "-h", self.host,
            "-f", filename,
            "-U", username or self.os_ops.username,
            "-d", dbname or default_dbname(),
            "-F", format.value
        ]  # yapf: disable

        execute_utility(_params, self.utils_log_file)

        return filename

    def restore(self, filename, dbname=None, username=None):
        """
        Restore database from pg_dump's file.

        Args:
            filename: database dump taken by pg_dump in custom/directory/tar formats.
            dbname: database name to connect to.
            username: database user name.
        """

        # Set default arguments
        dbname = dbname or default_dbname()
        username = username or self.os_ops.username

        _params = [
            self._get_bin_path("pg_restore"),
            "-p", str(self.port),
            "-h", self.host,
            "-U", username,
            "-d", dbname,
            filename
        ]  # yapf: disable

        # try pg_restore if dump is binary formate, and psql if not
        try:
            execute_utility(_params, self.utils_log_name)
        except ExecUtilException:
            self.psql(filename=filename, dbname=dbname, username=username)

    @method_decorator(positional_args_hack(['dbname', 'query']))
    def poll_query_until(self,
                         query,
                         dbname=None,
                         username=None,
                         max_attempts=0,
                         sleep_time=1,
                         expected=True,
                         commit=True,
                         suppress=None):
        """
        Run a query once per second until it returns 'expected'.
        Query should return a single value (1 row, 1 column).

        Args:
            query: query to be executed.
            dbname: database name to connect to.
            username: database user name.
            max_attempts: how many times should we try? 0 == infinite
            sleep_time: how much should we sleep after a failure?
            expected: what should be returned to break the cycle?
            commit: should (possible) changes be committed?
            suppress: a collection of exceptions to be suppressed.

        Examples:
            >>> poll_query_until('select true')
            >>> poll_query_until('postgres', "select now() > '01.01.2018'")
            >>> poll_query_until('select false', expected=True, max_attempts=4)
            >>> poll_query_until('select 1', suppress={testgres.OperationalError})
        """

        # sanity checks
        assert max_attempts >= 0
        assert sleep_time > 0
        attempts = 0
        while max_attempts == 0 or attempts < max_attempts:
            print(f"Pooling {attempts}")
            try:
                res = self.execute(dbname=dbname,
                                   query=query,
                                   username=username,
                                   commit=commit)

                if expected is None and res is None:
                    return    # done

                if res is None:
                    raise QueryException('Query returned None', query)

                # result set is not empty
                if len(res):
                    if len(res[0]) == 0:
                        raise QueryException('Query returned 0 columns', query)
                    if res[0][0] == expected:
                        return    # done
                # empty result set is considered as None
                elif expected is None:
                    return    # done

            except tuple(suppress or []):
                pass    # we're suppressing them

            time.sleep(sleep_time)
            attempts += 1

        raise TimeoutException('Query timeout')

    @method_decorator(positional_args_hack(['dbname', 'query']))
    def execute(self,
                query,
                dbname=None,
                username=None,
                password=None,
                commit=True):
        """
        Execute a query and return all rows as list.

        Args:
            query: query to be executed.
            dbname: database name to connect to.
            username: database user name.
            password: user's password.
            commit: should we commit this query?

        Returns:
            A list of tuples representing rows.
        """

        with self.connect(dbname=dbname,
                          username=username,
                          password=password,
                          autocommit=commit) as node_con:  # yapf: disable

            res = node_con.execute(query)

            return res

    def backup(self, **kwargs):
        """
        Perform pg_basebackup.

        Args:
            username: database user name.
            xlog_method: a method for collecting the logs ('fetch' | 'stream').
            base_dir: the base directory for data files and logs

        Returns:
            A smart object of type NodeBackup.
        """

        return NodeBackup(node=self, **kwargs)

    def replicate(self, name=None, slot=None, **kwargs):
        """
        Create a binary replica of this node.

        Args:
            name: replica's application name.
            slot: create a replication slot with the specified name.
            username: database user name.
            xlog_method: a method for collecting the logs ('fetch' | 'stream').
            base_dir: the base directory for data files and logs
        """

        # transform backup into a replica
        with clean_on_error(self.backup(**kwargs)) as backup:
            return backup.spawn_replica(name=name, destroy=True, slot=slot)

    def set_synchronous_standbys(self, standbys):
        """
        Set standby synchronization options. This corresponds to
        `synchronous_standby_names <https://www.postgresql.org/docs/current/static/runtime-config-replication.html#GUC-SYNCHRONOUS-STANDBY-NAMES>`_
        option. Note that :meth:`~.PostgresNode.reload` or
        :meth:`~.PostgresNode.restart` is needed for changes to take place.

        Args:
            standbys: either :class:`.First` or :class:`.Any` object specifying
                sychronization parameters or just a plain list of
                :class:`.PostgresNode`s replicas which would be equivalent
                to passing ``First(1, <list>)``. For PostgreSQL 9.5 and below
                it is only possible to specify a plain list of standbys as
                `FIRST` and `ANY` keywords aren't supported.

        Example::

            from testgres import get_new_node, First

            master = get_new_node().init().start()
            with master.replicate().start() as standby:
                master.append_conf("synchronous_commit = remote_apply")
                master.set_synchronous_standbys(First(1, [standby]))
                master.restart()

        """
        if self._pg_version >= PgVer('9.6'):
            if isinstance(standbys, Iterable):
                standbys = First(1, standbys)
        else:
            if isinstance(standbys, Iterable):
                standbys = u", ".join(u"\"{}\"".format(r.name)
                                      for r in standbys)
            else:
                raise TestgresException("Feature isn't supported in "
                                        "Postgres 9.5 and below")

        self.append_conf("synchronous_standby_names = '{}'".format(standbys))

    def catchup(self, dbname=None, username=None):
        """
        Wait until async replica catches up with its master.
        """

        if not self.master:
            raise TestgresException("Node doesn't have a master")

        if self._pg_version >= PgVer('10'):
            poll_lsn = "select pg_catalog.pg_current_wal_lsn()::text"
            wait_lsn = "select pg_catalog.pg_last_wal_replay_lsn() >= '{}'::pg_lsn"
        else:
            poll_lsn = "select pg_catalog.pg_current_xlog_location()::text"
            wait_lsn = "select pg_catalog.pg_last_xlog_replay_location() >= '{}'::pg_lsn"

        try:
            # fetch latest LSN
            lsn = self.master.execute(query=poll_lsn,
                                      dbname=dbname,
                                      username=username)[0][0]  # yapf: disable

            # wait until this LSN reaches replica
            self.poll_query_until(query=wait_lsn.format(lsn),
                                  dbname=dbname,
                                  username=username,
                                  max_attempts=0)    # infinite
        except Exception as e:
            raise_from(CatchUpException("Failed to catch up", poll_lsn), e)

    def publish(self, name, **kwargs):
        """
        Create publication for logical replication

        Args:
            pubname: publication name
            tables: tables names list
            dbname: database name where objects or interest are located
            username: replication username
        """
        return Publication(name=name, node=self, **kwargs)

    def subscribe(self,
                  publication,
                  name,
                  dbname=None,
                  username=None,
                  **params):
        """
        Create subscription for logical replication

        Args:
            name: subscription name
            publication: publication object obtained from publish()
            dbname: database name
            username: replication username
            params: subscription parameters (see documentation on `CREATE SUBSCRIPTION
                 <https://www.postgresql.org/docs/current/static/sql-createsubscription.html>`_
                 for details)
        """
        # yapf: disable
        return Subscription(name=name, node=self, publication=publication,
                            dbname=dbname, username=username, **params)
        # yapf: enable

    def pgbench(self,
                dbname=None,
                username=None,
                stdout=None,
                stderr=None,
                options=None):
        """
        Spawn a pgbench process.

        Args:
            dbname: database name to connect to.
            username: database user name.
            stdout: stdout file to be used by Popen.
            stderr: stderr file to be used by Popen.
            options: additional options for pgbench (list).

        Returns:
            Process created by subprocess.Popen.
        """
        if options is None:
            options = []

        dbname = dbname or default_dbname()

        _params = [
            self._get_bin_path("pgbench"),
            "-p", str(self.port),
            "-h", self.host,
            "-U", username or self.os_ops.username
        ] + options  # yapf: disable

        # should be the last one
        _params.append(dbname)

        proc = self.os_ops.exec_command(_params, stdout=stdout, stderr=stderr, wait_exit=True, get_process=True)

        return proc

    def pgbench_with_wait(self,
                          dbname=None,
                          username=None,
                          stdout=None,
                          stderr=None,
                          options=None):
        """
        Do pgbench command and wait.

        Args:
            dbname: database name to connect to.
            username: database user name.
            stdout: stdout file to be used by Popen.
            stderr: stderr file to be used by Popen.
            options: additional options for pgbench (list).
        """
        if options is None:
            options = []

        with self.pgbench(dbname, username, stdout, stderr, options) as pgbench:
            pgbench.wait()
        return

    def pgbench_init(self, **kwargs):
        """
        Small wrapper for pgbench_run().
        Sets initialize=True.

        Returns:
            This instance of :class:`.PostgresNode`.
        """

        self.pgbench_run(initialize=True, **kwargs)

        return self

    def pgbench_run(self, dbname=None, username=None, options=[], **kwargs):
        """
        Run pgbench with some options.
        This event is logged (see self.utils_log_file).

        Args:
            dbname: database name to connect to.
            username: database user name.
            options: additional options for pgbench (list).

            **kwargs: named options for pgbench.
                Run pgbench --help to learn more.

        Returns:
            Stdout produced by pgbench.

        Examples:
            >>> pgbench_run(initialize=True, scale=2)
            >>> pgbench_run(time=10)
        """

        dbname = dbname or default_dbname()

        _params = [
            self._get_bin_path("pgbench"),
            "-p", str(self.port),
            "-h", self.host,
            "-U", username or self.os_ops.username
        ] + options  # yapf: disable

        for key, value in iteritems(kwargs):
            # rename keys for pgbench
            key = key.replace('_', '-')

            # append option
            if not isinstance(value, bool):
                _params.append('--{}={}'.format(key, value))
            else:
                assert value is True    # just in case
                _params.append('--{}'.format(key))

        # should be the last one
        _params.append(dbname)

        return execute_utility(_params, self.utils_log_file)

    def connect(self,
                dbname=None,
                username=None,
                password=None,
                autocommit=False):
        """
        Connect to a database.

        Args:
            dbname: database name to connect to.
            username: database user name.
            password: user's password.
            autocommit: commit each statement automatically. Also it should be
                set to `True` for statements requiring to be run outside
                a transaction? such as `VACUUM` or `CREATE DATABASE`.

        Returns:
            An instance of :class:`.NodeConnection`.
        """

        return NodeConnection(node=self,
                              dbname=dbname,
                              username=username,
                              password=password,
                              autocommit=autocommit)  # yapf: disable

    def table_checksum(self, table, dbname="postgres"):
        con = self.connect(dbname=dbname)

        curname = "cur_" + str(random.randint(0, 2 ** 48))

        con.execute("""
            DECLARE %s NO SCROLL CURSOR FOR
            SELECT t::text FROM %s as t
        """ % (curname, table))

        que = Queue(maxsize=50)
        sum = 0

        rows = con.execute("FETCH FORWARD 2000 FROM %s" % curname)
        if not rows:
            return 0
        que.put(rows)

        th = None
        if len(rows) == 2000:
            def querier():
                try:
                    while True:
                        rows = con.execute("FETCH FORWARD 2000 FROM %s" % curname)
                        if not rows:
                            break
                        que.put(rows)
                except Exception as e:
                    que.put(e)
                else:
                    que.put(None)

            th = threading.Thread(target=querier)
            th.start()
        else:
            que.put(None)

        while True:
            rows = que.get()
            if rows is None:
                break
            if isinstance(rows, Exception):
                raise rows
            # hash uses SipHash since Python3.4, therefore it is good enough
            for row in rows:
                sum += hash(row[0])

        if th is not None:
            th.join()

        con.execute("CLOSE %s; ROLLBACK;" % curname)

        con.close()
        return sum

    def pgbench_table_checksums(self, dbname="postgres",
                                pgbench_tables=('pgbench_branches',
                                                'pgbench_tellers',
                                                'pgbench_accounts',
                                                'pgbench_history')
                                ):
        return {(table, self.table_checksum(table, dbname))
                for table in pgbench_tables}

    def set_auto_conf(self, options, config='postgresql.auto.conf', rm_options={}):
        """
        Update or remove configuration options in the specified configuration file,
        updates the options specified in the options dictionary, removes any options
        specified in the rm_options set, and writes the updated configuration back to
        the file.

        Args:
            options (dict): A dictionary containing the options to update or add,
                            with the option names as keys and their values as values.
            config (str, optional): The name of the configuration file to update.
                                     Defaults to 'postgresql.auto.conf'.
            rm_options (set, optional): A set containing the names of the options to remove.
                                         Defaults to an empty set.
        """
        # parse postgresql.auto.conf
        path = os.path.join(self.data_dir, config)

        lines = self.os_ops.readlines(path)
        current_options = {}
        current_directives = []
        for line in lines:

            # ignore comments
            if line.startswith('#'):
                continue

            if line.strip() == '':
                continue

            if line.startswith('include'):
                current_directives.append(line)
                continue

            name, var = line.partition('=')[::2]
            name = name.strip()
            var = var.strip()
            var = var.strip('"')
            var = var.strip("'")

            # remove options specified in rm_options list
            if name in rm_options:
                continue

            current_options[name] = var

        for option in options:
            current_options[option] = options[option]

        auto_conf = ''
        for option in current_options:
            auto_conf += "{0} = '{1}'\n".format(
                option, current_options[option])

        for directive in current_directives:
            auto_conf += directive + "\n"

        self.os_ops.write(path, auto_conf, truncate=True)

    def upgrade_from(self, old_node, options=None):
        """
        Upgrade this node from an old node using pg_upgrade.

        Args:
            old_node: An instance of PostgresNode representing the old node.
        """
        if not os.path.exists(old_node.data_dir):
            raise Exception("Old node must be initialized")

        if not os.path.exists(self.data_dir):
            self.init()

        if not options:
            options = []

        pg_upgrade_binary = self._get_bin_path("pg_upgrade")

        if not os.path.exists(pg_upgrade_binary):
            raise Exception("pg_upgrade does not exist in the new node's binary path")

        upgrade_command = [
            pg_upgrade_binary,
            "--old-bindir", old_node.bin_dir,
            "--new-bindir", self.bin_dir,
            "--old-datadir", old_node.data_dir,
            "--new-datadir", self.data_dir,
            "--old-port", str(old_node.port),
            "--new-port", str(self.port),
        ]
        upgrade_command += options

        return self.os_ops.exec_command(upgrade_command)

    def _get_bin_path(self, filename):
        if self.bin_dir:
            bin_path = os.path.join(self.bin_dir, filename)
        else:
            bin_path = get_bin_path(filename)
        return bin_path


class NodeApp:

    def __init__(self, test_path=None, nodes_to_cleanup=None, os_ops=LocalOperations()):
        print('ALEXEY in nodeapp init', test_path)
        if test_path:
            if os.path.isabs(test_path):
                self.test_path = test_path
            else:
                self.test_path = os.path.join(os_ops.cwd(), test_path)
        else:
            self.test_path = os_ops.cwd()
        print('ALEXEY in nodeapp resulting test path', self.test_path)
        self.nodes_to_cleanup = nodes_to_cleanup if nodes_to_cleanup else []
        self.os_ops = os_ops

    def make_empty(
            self,
            base_dir=None,
            port=None):
        real_base_dir = os.path.join(self.test_path, base_dir)
        self.os_ops.rmdirs(real_base_dir, ignore_errors=True)
        self.os_ops.makedirs(real_base_dir)

        node = PostgresNode(base_dir=real_base_dir, port=port)
        node.should_rm_dirs = True
        self.nodes_to_cleanup.append(node)

        return node

    def make_simple(
            self,
            base_dir=None,
            port=None,
            set_replication=False,
            ptrack_enable=False,
            initdb_params=[],
            pg_options={},
            checksum=True):
        if checksum and '--data-checksums' not in initdb_params:
            initdb_params.append('--data-checksums')
        node = self.make_empty(base_dir, port)
        node.init(
            initdb_params=initdb_params, allow_streaming=set_replication)

        # set major version
        pg_version_file = self.os_ops.read(os.path.join(node.data_dir, 'PG_VERSION'))
        node.major_version_str = str(pg_version_file.rstrip())
        node.major_version = float(node.major_version_str)

        # Set default parameters
        options = {'max_connections': 100,
                   'shared_buffers': '10MB',
                   'fsync': 'off',
                   'wal_level': 'logical',
                   'hot_standby': 'off',
                   'log_line_prefix': '%t [%p]: [%l-1] ',
                   'log_statement': 'none',
                   'log_duration': 'on',
                   'log_min_duration_statement': 0,
                   'log_connections': 'on',
                   'log_disconnections': 'on',
                   'restart_after_crash': 'off',
                   'autovacuum': 'off'}

        # Allow replication in pg_hba.conf
        if set_replication:
            options['max_wal_senders'] = 10

        if ptrack_enable:
            options['ptrack.map_size'] = '1'
            options['shared_preload_libraries'] = 'ptrack'

        if node.major_version >= 13:
            options['wal_keep_size'] = '200MB'
        else:
            options['wal_keep_segments'] = '12'

        # set default values
        node.set_auto_conf(options)

        # Apply given parameters
        node.set_auto_conf(pg_options)

        # kludge for testgres
        # https://github.com/postgrespro/testgres/issues/54
        # for PG >= 13 remove 'wal_keep_segments' parameter
        if node.major_version >= 13:
            node.set_auto_conf({}, 'postgresql.conf', ['wal_keep_segments'])

        return node<|MERGE_RESOLUTION|>--- conflicted
+++ resolved
@@ -157,10 +157,7 @@
 
         self.host = self.os_ops.host
         self.port = port or reserve_port()
-<<<<<<< HEAD
-=======
-
->>>>>>> 4543f80f
+
         self.ssh_key = self.os_ops.ssh_key
 
         # defaults for __exit__()
