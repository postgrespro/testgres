# coding: utf-8

import io
import os
import random
import shutil
import signal
import threading
from queue import Queue

import psutil
import subprocess
import time

<<<<<<< HEAD
from os_ops import OsOperations
=======
>>>>>>> 3cc9d67b

try:
    from collections.abc import Iterable
except ImportError:
    from collections import Iterable

# we support both pg8000 and psycopg2
try:
    import psycopg2 as pglib
except ImportError:
    try:
        import pg8000 as pglib
    except ImportError:
        raise ImportError("You must have psycopg2 or pg8000 modules installed")

from shutil import rmtree
from six import raise_from, iteritems, text_type
from tempfile import mkstemp, mkdtemp

from .enums import \
    NodeStatus, \
    ProcessType, \
    DumpFormat

from .cache import cached_initdb

from .config import testgres_config

from .connection import NodeConnection

from .consts import \
    DATA_DIR, \
    LOGS_DIR, \
    TMP_NODE, \
    TMP_DUMP, \
    PG_CONF_FILE, \
    PG_AUTO_CONF_FILE, \
    HBA_CONF_FILE, \
    RECOVERY_CONF_FILE, \
    PG_LOG_FILE, \
    UTILS_LOG_FILE, \
    PG_PID_FILE

from .consts import \
    MAX_LOGICAL_REPLICATION_WORKERS, \
    MAX_REPLICATION_SLOTS, \
    MAX_WORKER_PROCESSES, \
    MAX_WAL_SENDERS, \
    WAL_KEEP_SEGMENTS, \
    WAL_KEEP_SIZE

from .decorators import \
    method_decorator, \
    positional_args_hack

from .defaults import \
    default_dbname, \
    default_username, \
    generate_app_name

from .exceptions import \
    CatchUpException,   \
    ExecUtilException,  \
    QueryException,     \
    StartNodeException, \
    TimeoutException,   \
    InitNodeException,  \
    TestgresException,  \
    BackupException

from .logger import TestgresLogger

from .pubsub import Publication, Subscription

from .standby import First

from .utils import \
    PgVer, \
    eprint, \
    get_bin_path, \
    get_pg_version, \
    file_tail, \
    reserve_port, \
    release_port, \
    execute_utility, \
    options_string, \
    clean_on_error

from .backup import NodeBackup

InternalError = pglib.InternalError
ProgrammingError = pglib.ProgrammingError
OperationalError = pglib.OperationalError


class ProcessProxy(object):
    """
    Wrapper for psutil.Process

    Attributes:
        process: wrapped psutill.Process object
        ptype: instance of ProcessType
    """

    def __init__(self, process, ptype=None):
        self.process = process
        self.ptype = ptype or ProcessType.from_process(process)

    def __getattr__(self, name):
        return getattr(self.process, name)

    def __repr__(self):
        return '{}(ptype={}, process={})'.format(self.__class__.__name__,
                                                 str(self.ptype),
                                                 repr(self.process))


class PostgresNode(object):
    def __init__(self, name=None, port=None, base_dir=None,
                 host='127.0.0.1', hostname='localhost', ssh_key=None, username=default_username()):
        """
        PostgresNode constructor.

        Args:
            name: node's application name.
            port: port to accept connections.
            base_dir: path to node's data directory.
        """

        # private
        self._pg_version = PgVer(get_pg_version())
        self._should_free_port = port is None
        self._base_dir = base_dir
        self._logger = None
        self._master = None

        # basic
        self.name = name or generate_app_name()
        self.port = port or reserve_port()

        self.host = host
        self.hostname = hostname
        self.ssh_key = ssh_key
        self.os_ops = OsOperations(host, hostname, ssh_key, username=username)

        # defaults for __exit__()
        self.cleanup_on_good_exit = testgres_config.node_cleanup_on_good_exit
        self.cleanup_on_bad_exit = testgres_config.node_cleanup_on_bad_exit
        self.shutdown_max_attempts = 3

        # NOTE: for compatibility
        self.utils_log_name = self.utils_log_file
        self.pg_log_name = self.pg_log_file

        # Node state
        self.is_started = False

    def __enter__(self):
        return self

    def __exit__(self, type, value, traceback):
        self.free_port()

        # NOTE: Ctrl+C does not count!
        got_exception = type is not None and type != KeyboardInterrupt

        c1 = self.cleanup_on_good_exit and not got_exception
        c2 = self.cleanup_on_bad_exit and got_exception

        attempts = self.shutdown_max_attempts

        if c1 or c2:
            self.cleanup(attempts)
        else:
            self._try_shutdown(attempts)

    def __repr__(self):
        return "{}(name='{}', port={}, base_dir='{}')".format(
            self.__class__.__name__, self.name, self.port, self.base_dir)

    @property
    def pid(self):
        """
        Return postmaster's PID if node is running, else 0.
        """

        if self.status():
            pid_file = os.path.join(self.data_dir, PG_PID_FILE)
            with io.open(pid_file) as f:
                return int(f.readline())

        # for clarity
        return 0

    @property
    def auxiliary_pids(self):
        """
        Returns a dict of { ProcessType : PID }.
        """

        result = {}

        for process in self.auxiliary_processes:
            if process.ptype not in result:
                result[process.ptype] = []

            result[process.ptype].append(process.pid)

        return result

    @property
    def auxiliary_processes(self):
        """
        Returns a list of auxiliary processes.
        Each process is represented by :class:`.ProcessProxy` object.
        """
        def is_aux(process):
            return process.ptype != ProcessType.Unknown

        return list(filter(is_aux, self.child_processes))

    @property
    def child_processes(self):
        """
        Returns a list of all child processes.
        Each process is represented by :class:`.ProcessProxy` object.
        """

        # get a list of postmaster's children
        children = psutil.Process(self.pid).children()

        return [ProcessProxy(p) for p in children]

    @property
    def source_walsender(self):
        """
        Returns master's walsender feeding this replica.
        """

        sql = """
            select pid
            from pg_catalog.pg_stat_replication
            where application_name = %s
        """

        if not self.master:
            raise TestgresException("Node doesn't have a master")

        # master should be on the same host
        assert self.master.host == self.host

        with self.master.connect() as con:
            for row in con.execute(sql, self.name):
                for child in self.master.auxiliary_processes:
                    if child.pid == int(row[0]):
                        return child

        msg = "Master doesn't send WAL to {}".format(self.name)
        raise TestgresException(msg)

    @property
    def master(self):
        return self._master

    @property
    def base_dir(self):
        if not self._base_dir:
            self._base_dir = mkdtemp(prefix=TMP_NODE)

        # NOTE: it's safe to create a new dir
        if not os.path.exists(self._base_dir):
            os.makedirs(self._base_dir)

        return self._base_dir

    @property
    def logs_dir(self):
        path = os.path.join(self.base_dir, LOGS_DIR)

        # NOTE: it's safe to create a new dir
        if not os.path.exists(path):
            os.makedirs(path)

        return path

    @property
    def data_dir(self):
        # NOTE: we can't run initdb without user's args
        return os.path.join(self.base_dir, DATA_DIR)

    @property
    def utils_log_file(self):
        return os.path.join(self.logs_dir, UTILS_LOG_FILE)

    @property
    def pg_log_file(self):
        return os.path.join(self.logs_dir, PG_LOG_FILE)

    @property
    def version(self):
        """
        Return PostgreSQL version for this node.

        Returns:
            Instance of :class:`distutils.version.LooseVersion`.
        """
        return self._pg_version

    def _try_shutdown(self, max_attempts):
        attempts = 0

        # try stopping server N times
        while attempts < max_attempts:
            try:
                self.stop()
                break    # OK
            except ExecUtilException:
                pass    # one more time
            except Exception:
                # TODO: probably should kill stray instance
                eprint('cannot stop node {}'.format(self.name))
                break

            attempts += 1

    def _assign_master(self, master):
        """NOTE: this is a private method!"""

        # now this node has a master
        self._master = master

    def _create_recovery_conf(self, username, slot=None):
        """NOTE: this is a private method!"""

        # fetch master of this node
        master = self.master
        assert master is not None

        conninfo = {
            "application_name": self.name,
            "port": master.port,
            "user": username
        }  # yapf: disable

        # host is tricky
        try:
            import ipaddress
            ipaddress.ip_address(master.host)
            conninfo["hostaddr"] = master.host
        except ValueError:
            conninfo["host"] = master.host

        line = (
            "primary_conninfo='{}'\n"
        ).format(options_string(**conninfo))  # yapf: disable
        # Since 12 recovery.conf had disappeared
        if self.version >= PgVer('12'):
            signal_name = os.path.join(self.data_dir, "standby.signal")
            # cross-python touch(). It is vulnerable to races, but who cares?
            with open(signal_name, 'a'):
                os.utime(signal_name, None)
        else:
            line += "standby_mode=on\n"

        if slot:
            # Connect to master for some additional actions
            with master.connect(username=username) as con:
                # check if slot already exists
                res = con.execute(
                    """
                    select exists (
                        select from pg_catalog.pg_replication_slots
                        where slot_name = %s
                    )
                    """, slot)

                if res[0][0]:
                    raise TestgresException(
                        "Slot '{}' already exists".format(slot))

                # TODO: we should drop this slot after replica's cleanup()
                con.execute(
                    """
                    select pg_catalog.pg_create_physical_replication_slot(%s)
                    """, slot)

            line += "primary_slot_name={}\n".format(slot)

        if self.version >= PgVer('12'):
            self.append_conf(line=line)
        else:
            self.append_conf(filename=RECOVERY_CONF_FILE, line=line)

    def _maybe_start_logger(self):
        if testgres_config.use_python_logging:
            # spawn new logger if it doesn't exist or is stopped
            if not self._logger or not self._logger.is_alive():
                self._logger = TestgresLogger(self.name, self.pg_log_file)
                self._logger.start()

    def _maybe_stop_logger(self):
        if self._logger:
            self._logger.stop()

    def _collect_special_files(self):
        result = []

        # list of important files + last N lines
        files = [
            (os.path.join(self.data_dir, PG_CONF_FILE), 0),
            (os.path.join(self.data_dir, PG_AUTO_CONF_FILE), 0),
            (os.path.join(self.data_dir, RECOVERY_CONF_FILE), 0),
            (os.path.join(self.data_dir, HBA_CONF_FILE), 0),
            (self.pg_log_file, testgres_config.error_log_lines)
        ]  # yapf: disable

        for f, num_lines in files:
            # skip missing files
            if not os.path.exists(f):
                continue

            with io.open(f, "rb") as _f:
                if num_lines > 0:
                    # take last N lines of file
                    lines = b''.join(file_tail(_f, num_lines)).decode('utf-8')
                else:
                    # read whole file
                    lines = _f.read().decode('utf-8')

                # fill list
                result.append((f, lines))

        return result

    def init(self, initdb_params=None, **kwargs):
        """
        Perform initdb for this node.

        Args:
            initdb_params: parameters for initdb (list).
            fsync: should this node use fsync to keep data safe?
            unix_sockets: should we enable UNIX sockets?
            allow_streaming: should this node add a hba entry for replication?

        Returns:
            This instance of :class:`.PostgresNode`
        """

        # initialize this PostgreSQL node
        cached_initdb(
            data_dir=self.data_dir,
            logfile=self.utils_log_file,
            hostname=self.hostname,
            ssh_key=self.ssh_key,
            params=initdb_params)

        # initialize default config files
        self.default_conf(**kwargs)

        return self

    def default_conf(self,
                     fsync=False,
                     unix_sockets=True,
                     allow_streaming=True,
                     allow_logical=False,
                     log_statement='all'):
        """
        Apply default settings to this node.

        Args:
            fsync: should this node use fsync to keep data safe?
            unix_sockets: should we enable UNIX sockets?
            allow_streaming: should this node add a hba entry for replication?
            allow_logical: can this node be used as a logical replication publisher?
            log_statement: one of ('all', 'off', 'mod', 'ddl').

        Returns:
            This instance of :class:`.PostgresNode`.
        """

        postgres_conf = os.path.join(self.data_dir, PG_CONF_FILE)
        hba_conf = os.path.join(self.data_dir, HBA_CONF_FILE)

        # filter lines in hba file
        with io.open(hba_conf, "r+") as conf:
            # get rid of comments and blank lines
            lines = [
                s for s in conf.readlines()
                if len(s.strip()) > 0 and not s.startswith('#')
            ]

            # write filtered lines
            conf.seek(0)
            conf.truncate()
            conf.writelines(lines)

            # replication-related settings
            if allow_streaming:
                # get auth method for host or local users
                def get_auth_method(t):
                    return next((s.split()[-1]
                                 for s in lines if s.startswith(t)), 'trust')

                # get auth methods
                auth_local = get_auth_method('local')
                auth_host = get_auth_method('host')

                new_lines = [
                    u"local\treplication\tall\t\t\t{}\n".format(auth_local),
                    u"host\treplication\tall\t127.0.0.1/32\t{}\n".format(auth_host),

                    u"host\treplication\tall\t0.0.0.0/0\t{}\n".format(auth_host),
                    u"host\tall\tall\t0.0.0.0/0\t{}\n".format(auth_host),

                    u"host\treplication\tall\t::1/128\t\t{}\n".format(auth_host)
                ]  # yapf: disable

                # write missing lines
                for line in new_lines:
                    if line not in lines:
                        conf.write(line)

        # overwrite config file
        with io.open(postgres_conf, "w") as conf:
            conf.truncate()

        self.append_conf(fsync=fsync,
                         max_worker_processes=MAX_WORKER_PROCESSES,
                         log_statement=log_statement,
                         listen_addresses=self.host,
                         port=self.port)  # yapf:disable

        # common replication settings
        if allow_streaming or allow_logical:
            self.append_conf(max_replication_slots=MAX_REPLICATION_SLOTS,
                             max_wal_senders=MAX_WAL_SENDERS)  # yapf: disable

        # binary replication
        if allow_streaming:
            # select a proper wal_level for PostgreSQL
            wal_level = 'replica' if self._pg_version >= PgVer('9.6') else 'hot_standby'

            if self._pg_version < PgVer('13'):
                self.append_conf(hot_standby=True,
                                 wal_keep_segments=WAL_KEEP_SEGMENTS,
                                 wal_level=wal_level)  # yapf: disable
            else:
                self.append_conf(hot_standby=True,
                                 wal_keep_size=WAL_KEEP_SIZE,
                                 wal_level=wal_level)  # yapf: disable

        # logical replication
        if allow_logical:
            if self._pg_version < PgVer('10'):
                raise InitNodeException("Logical replication is only "
                                        "available on PostgreSQL 10 and newer")

            self.append_conf(
                max_logical_replication_workers=MAX_LOGICAL_REPLICATION_WORKERS,
                wal_level='logical')

        # disable UNIX sockets if asked to
        if not unix_sockets:
            self.append_conf(unix_socket_directories='')

        return self

    @method_decorator(positional_args_hack(['filename', 'line']))
    def append_conf(self, line='', filename=PG_CONF_FILE, **kwargs):
        """
        Append line to a config file.

        Args:
            line: string to be appended to config.
            filename: config file (postgresql.conf by default).
            **kwargs: named config options.

        Returns:
            This instance of :class:`.PostgresNode`.

        Examples:
            >>> append_conf(fsync=False)
            >>> append_conf('log_connections = yes')
            >>> append_conf(random_page_cost=1.5, fsync=True, ...)
            >>> append_conf('postgresql.conf', 'synchronous_commit = off')
        """

        lines = [line]

        for option, value in iteritems(kwargs):
            if isinstance(value, bool):
                value = 'on' if value else 'off'
            elif not str(value).replace('.', '', 1).isdigit():
                value = "'{}'".format(value)

            # format a new config line
            lines.append('{} = {}'.format(option, value))

        config_name = os.path.join(self.data_dir, filename)
        with io.open(config_name, 'a') as conf:
            for line in lines:
                conf.write(text_type(line))
                conf.write(text_type('\n'))

        return self

    def status(self):
        """
        Check this node's status.

        Returns:
            An instance of :class:`.NodeStatus`.
        """

        try:
            _params = [
                get_bin_path("pg_ctl"),
                "-D", self.data_dir,
                "status"
            ]  # yapf: disable
            execute_utility(_params, self.utils_log_file)
            return NodeStatus.Running

        except ExecUtilException as e:
            # Node is not running
            if e.exit_code == 3:
                return NodeStatus.Stopped

            # Node has no file dir
            elif e.exit_code == 4:
                return NodeStatus.Uninitialized

    def get_control_data(self):
        """
        Return contents of pg_control file.
        """

        # this one is tricky (blame PG 9.4)
        _params = [get_bin_path("pg_controldata")]
        _params += ["-D"] if self._pg_version >= PgVer('9.5') else []
        _params += [self.data_dir]

        data = execute_utility(_params, self.utils_log_file)

        out_dict = {}

        for line in data.splitlines():
            key, _, value = line.partition(':')
            out_dict[key.strip()] = value.strip()

        return out_dict

    def slow_start(self, replica=False, dbname='template1', username=default_username()):
        """
        Starts the PostgreSQL instance and then polls the instance
        until it reaches the expected state (primary or replica). The state is checked
        using the pg_is_in_recovery() function.

        Args:
               dbname:
               username:
               replica: If True, waits for the instance to be in recovery (i.e., replica mode).
                        If False, waits for the instance to be in primary mode. Default is False.
        """
        self.start()

        if replica:
            query = 'SELECT pg_is_in_recovery()'
        else:
            query = 'SELECT not pg_is_in_recovery()'
        # Call poll_query_until until the expected value is returned
        self.poll_query_until(query=query,
                              dbname=dbname,
                              username=username,
                              suppress={InternalError,
                                        QueryException,
                                        ProgrammingError,
                                        OperationalError})

    def start(self, params=[], wait=True):
        """
        Starts the PostgreSQL node using pg_ctl if node has not been started.
        By default, it waits for the operation to complete before returning.
        Optionally, it can return immediately without waiting for the start operation
        to complete by setting the `wait` parameter to False.

        Args:
            params: additional arguments for pg_ctl.
            wait: wait until operation completes.

        Returns:
            This instance of :class:`.PostgresNode`.
        """
        if self.is_started:
            return self

        _params = [
                      get_bin_path("pg_ctl"),
                      "-D", self.data_dir,
                      "-l", self.pg_log_file,
                      "-w" if wait else '-W',  # --wait or --no-wait
                      "start"
                  ] + params  # yapf: disable

        try:
            execute_utility(_params, self.utils_log_file)
        except ExecUtilException as e:
            msg = 'Cannot start node'
            files = self._collect_special_files()
            raise_from(StartNodeException(msg, files), e)

        self._maybe_start_logger()
        self.is_started = True
        return self

    def stop(self, params=[], wait=True):
        """
        Stops the PostgreSQL node using pg_ctl if the node has been started.

        Args:
            params: A list of additional arguments for pg_ctl. Defaults to None.
            wait: If True, waits until the operation is complete. Defaults to True.

        Returns:
            This instance of :class:`.PostgresNode`.
        """
        if not self.is_started:
            return self

        _params = [
            get_bin_path("pg_ctl"),
            "-D", self.data_dir,
            "-w" if wait else '-W',  # --wait or --no-wait
            "stop"
        ] + params  # yapf: disable

        execute_utility(_params, self.utils_log_file)

        self._maybe_stop_logger()
        self.is_started = False
        return self

    def kill(self, someone=None):
        """
            Kills the PostgreSQL node or a specified auxiliary process if the node is running.

            Args:
                someone: A key to the auxiliary process in the auxiliary_pids dictionary.
                         If None, the main PostgreSQL node process will be killed. Defaults to None.
            """
        if self.is_started:
            sig = signal.SIGKILL if os.name != 'nt' else signal.SIGBREAK
<<<<<<< HEAD
            if someone == None:
=======
            if someone is None:
>>>>>>> 3cc9d67b
                os.kill(self.pid, sig)
            else:
                os.kill(self.auxiliary_pids[someone][0], sig)
            self.is_started = False

    def restart(self, params=[]):
        """
        Restart this node using pg_ctl.

        Args:
            params: additional arguments for pg_ctl.

        Returns:
            This instance of :class:`.PostgresNode`.
        """

        _params = [
            get_bin_path("pg_ctl"),
            "-D", self.data_dir,
            "-l", self.pg_log_file,
            "-w",  # wait
            "restart"
        ] + params  # yapf: disable

        try:
            execute_utility(_params, self.utils_log_file)
        except ExecUtilException as e:
            msg = 'Cannot restart node'
            files = self._collect_special_files()
            raise_from(StartNodeException(msg, files), e)

        self._maybe_start_logger()

        return self

    def reload(self, params=[]):
        """
        Asynchronously reload config files using pg_ctl.

        Args:
            params: additional arguments for pg_ctl.

        Returns:
            This instance of :class:`.PostgresNode`.
        """

        _params = [
            get_bin_path("pg_ctl"),
            "-D", self.data_dir,
            "reload"
        ] + params  # yapf: disable

        execute_utility(_params, self.utils_log_file)

        return self

    def promote(self, dbname=None, username=None):
        """
        Promote standby instance to master using pg_ctl. For PostgreSQL versions
        below 10 some additional actions required to ensure that instance
        became writable and hence `dbname` and `username` parameters may be
        needed.

        Returns:
            This instance of :class:`.PostgresNode`.
        """

        _params = [
            get_bin_path("pg_ctl"),
            "-D", self.data_dir,
            "-w",  # wait
            "promote"
        ]  # yapf: disable

        execute_utility(_params, self.utils_log_file)

        # for versions below 10 `promote` is asynchronous so we need to wait
        # until it actually becomes writable
        if self._pg_version < PgVer('10'):
            check_query = "SELECT pg_is_in_recovery()"

            self.poll_query_until(query=check_query,
                                  expected=False,
                                  dbname=dbname,
                                  username=username,
                                  max_attempts=0)    # infinite

        # node becomes master itself
        self._master = None

        return self

    def pg_ctl(self, params):
        """
        Invoke pg_ctl with params.

        Args:
            params: arguments for pg_ctl.

        Returns:
            Stdout + stderr of pg_ctl.
        """

        _params = [
            get_bin_path("pg_ctl"),
            "-D", self.data_dir,
            "-w"  # wait
        ] + params  # yapf: disable

        return execute_utility(_params, self.utils_log_file)

    def free_port(self):
        """
        Reclaim port owned by this node.
        NOTE: does not free auto selected ports.
        """

        if self._should_free_port:
            self._should_free_port = False
            release_port(self.port)

    def cleanup(self, max_attempts=3):
        """
        Stop node if needed and remove its data/logs directory.
        NOTE: take a look at TestgresConfig.node_cleanup_full.

        Args:
            max_attempts: how many times should we try to stop()?

        Returns:
            This instance of :class:`.PostgresNode`.
        """

        self._try_shutdown(max_attempts)

        # choose directory to be removed
        if testgres_config.node_cleanup_full:
            rm_dir = self.base_dir    # everything
        else:
            rm_dir = self.data_dir    # just data, save logs

        rmtree(rm_dir, ignore_errors=True)

        return self

    @method_decorator(positional_args_hack(['dbname', 'query']))
    def psql(self,
             query=None,
             filename=None,
             dbname=None,
             username=None,
             input=None,
             **variables):
        """
        Execute a query using psql.

        Args:
            query: query to be executed.
            filename: file with a query.
            dbname: database name to connect to.
            username: database user name.
            input: raw input to be passed.
            **variables: vars to be set before execution.

        Returns:
            A tuple of (code, stdout, stderr).

        Examples:
            >>> psql('select 1')
            >>> psql('postgres', 'select 2')
            >>> psql(query='select 3', ON_ERROR_STOP=1)
        """

        # Set default arguments
        dbname = dbname or default_dbname()
        username = username or default_username()

        psql_params = [
            get_bin_path("psql"),
            "-p", str(self.port),
            "-h", self.host,
            "-U", username,
            "-X",  # no .psqlrc
            "-A",  # unaligned output
            "-t",  # print rows only
            "-q"  # run quietly
        ]  # yapf: disable

        # set variables before execution
        for key, value in iteritems(variables):
            psql_params.extend(["--set", '{}={}'.format(key, value)])

        # select query source
        if query:
            psql_params.extend(("-c", query))
        elif filename:
            psql_params.extend(("-f", filename))
        else:
            raise QueryException('Query or filename must be provided')

        # should be the last one
        psql_params.append(dbname)

        # start psql process
        process = subprocess.Popen(psql_params,
                                   stdin=subprocess.PIPE,
                                   stdout=subprocess.PIPE,
                                   stderr=subprocess.PIPE)

        # wait until it finishes and get stdout and stderr
        out, err = process.communicate(input=input)
        return process.returncode, out, err

    @method_decorator(positional_args_hack(['dbname', 'query']))
    def safe_psql(self, query=None, expect_error=False, **kwargs):
        """
        Execute a query using psql.

        Args:
            query: query to be executed.
            filename: file with a query.
            dbname: database name to connect to.
            username: database user name.
            input: raw input to be passed.
            expect_error: if True - fail if we didn't get ret
                          if False - fail if we got ret

            **kwargs are passed to psql().

        Returns:
            psql's output as str.
        """

        # force this setting
        kwargs['ON_ERROR_STOP'] = 1

        ret, out, err = self.psql(query=query, **kwargs)
        if ret:
            if expect_error:
                out = (err or b'').decode('utf-8')
            else:
                raise QueryException((err or b'').decode('utf-8'), query)
        elif expect_error:
            assert False, f"Exception was expected, but query finished successfully: `{query}` "

        return out

    def dump(self,
             filename=None,
             dbname=None,
             username=None,
             format=DumpFormat.Plain):
        """
        Dump database into a file using pg_dump.
        NOTE: the file is not removed automatically.

        Args:
            filename: database dump taken by pg_dump.
            dbname: database name to connect to.
            username: database user name.
            format: format argument plain/custom/directory/tar.

        Returns:
            Path to a file containing dump.
        """

        # Check arguments
        if not isinstance(format, DumpFormat):
            try:
                format = DumpFormat(format)
            except ValueError:
                msg = 'Invalid format "{}"'.format(format)
                raise BackupException(msg)

        # Generate tmpfile or tmpdir
        def tmpfile():
            if format == DumpFormat.Directory:
                fname = mkdtemp(prefix=TMP_DUMP)
            else:
                fd, fname = mkstemp(prefix=TMP_DUMP)
                os.close(fd)
            return fname

        # Set default arguments
        dbname = dbname or default_dbname()
        username = username or default_username()
        filename = filename or tmpfile()

        _params = [
            get_bin_path("pg_dump"),
            "-p", str(self.port),
            "-h", self.host,
            "-f", filename,
            "-U", username,
            "-d", dbname,
            "-F", format.value
        ]  # yapf: disable

        execute_utility(_params, self.utils_log_file)

        return filename

    def restore(self, filename, dbname=None, username=None):
        """
        Restore database from pg_dump's file.

        Args:
            filename: database dump taken by pg_dump in custom/directory/tar formats.
            dbname: database name to connect to.
            username: database user name.
        """

        # Set default arguments
        dbname = dbname or default_dbname()
        username = username or default_username()

        _params = [
            get_bin_path("pg_restore"),
            "-p", str(self.port),
            "-h", self.host,
            "-U", username,
            "-d", dbname,
            filename
        ]  # yapf: disable

        # try pg_restore if dump is binary formate, and psql if not
        try:
            execute_utility(_params, self.utils_log_name)
        except ExecUtilException:
            self.psql(filename=filename, dbname=dbname, username=username)

    @method_decorator(positional_args_hack(['dbname', 'query']))
    def poll_query_until(self,
                         query,
                         dbname=None,
                         username=None,
                         max_attempts=0,
                         sleep_time=1,
                         expected=True,
                         commit=True,
                         suppress=None):
        """
        Run a query once per second until it returns 'expected'.
        Query should return a single value (1 row, 1 column).

        Args:
            query: query to be executed.
            dbname: database name to connect to.
            username: database user name.
            max_attempts: how many times should we try? 0 == infinite
            sleep_time: how much should we sleep after a failure?
            expected: what should be returned to break the cycle?
            commit: should (possible) changes be committed?
            suppress: a collection of exceptions to be suppressed.

        Examples:
            >>> poll_query_until('select true')
            >>> poll_query_until('postgres', "select now() > '01.01.2018'")
            >>> poll_query_until('select false', expected=True, max_attempts=4)
            >>> poll_query_until('select 1', suppress={testgres.OperationalError})
        """

        # sanity checks
        assert max_attempts >= 0
        assert sleep_time > 0

        attempts = 0
        while max_attempts == 0 or attempts < max_attempts:
            try:
                res = self.execute(dbname=dbname,
                                   query=query,
                                   username=username,
                                   commit=commit)

                if expected is None and res is None:
                    return    # done

                if res is None:
                    raise QueryException('Query returned None', query)

                # result set is not empty
                if len(res):
                    if len(res[0]) == 0:
                        raise QueryException('Query returned 0 columns', query)
                    if res[0][0] == expected:
                        return    # done
                # empty result set is considered as None
                elif expected is None:
                    return    # done

            except tuple(suppress or []):
                pass    # we're suppressing them

            time.sleep(sleep_time)
            attempts += 1

        raise TimeoutException('Query timeout')

    @method_decorator(positional_args_hack(['dbname', 'query']))
    def execute(self,
                query,
                dbname=None,
                username=None,
                password=None,
                commit=True):
        """
        Execute a query and return all rows as list.

        Args:
            query: query to be executed.
            dbname: database name to connect to.
            username: database user name.
            password: user's password.
            commit: should we commit this query?

        Returns:
            A list of tuples representing rows.
        """

        with self.connect(dbname=dbname,
                          username=username,
                          password=password,
                          autocommit=commit) as node_con:  # yapf: disable

            res = node_con.execute(query)

            return res

    def backup(self, **kwargs):
        """
        Perform pg_basebackup.

        Args:
            username: database user name.
            xlog_method: a method for collecting the logs ('fetch' | 'stream').
            base_dir: the base directory for data files and logs

        Returns:
            A smart object of type NodeBackup.
        """

        return NodeBackup(node=self, **kwargs)

    def replicate(self, name=None, slot=None, **kwargs):
        """
        Create a binary replica of this node.

        Args:
            name: replica's application name.
            slot: create a replication slot with the specified name.
            username: database user name.
            xlog_method: a method for collecting the logs ('fetch' | 'stream').
            base_dir: the base directory for data files and logs
        """

        # transform backup into a replica
        with clean_on_error(self.backup(**kwargs)) as backup:
            return backup.spawn_replica(name=name, destroy=True, slot=slot)

    def set_synchronous_standbys(self, standbys):
        """
        Set standby synchronization options. This corresponds to
        `synchronous_standby_names <https://www.postgresql.org/docs/current/static/runtime-config-replication.html#GUC-SYNCHRONOUS-STANDBY-NAMES>`_
        option. Note that :meth:`~.PostgresNode.reload` or
        :meth:`~.PostgresNode.restart` is needed for changes to take place.

        Args:
            standbys: either :class:`.First` or :class:`.Any` object specifying
                sychronization parameters or just a plain list of
                :class:`.PostgresNode`s replicas which would be equivalent
                to passing ``First(1, <list>)``. For PostgreSQL 9.5 and below
                it is only possible to specify a plain list of standbys as
                `FIRST` and `ANY` keywords aren't supported.

        Example::

            from testgres import get_new_node, First

            master = get_new_node().init().start()
            with master.replicate().start() as standby:
                master.append_conf("synchronous_commit = remote_apply")
                master.set_synchronous_standbys(First(1, [standby]))
                master.restart()

        """
        if self._pg_version >= PgVer('9.6'):
            if isinstance(standbys, Iterable):
                standbys = First(1, standbys)
        else:
            if isinstance(standbys, Iterable):
                standbys = u", ".join(u"\"{}\"".format(r.name)
                                      for r in standbys)
            else:
                raise TestgresException("Feature isn't supported in "
                                        "Postgres 9.5 and below")

        self.append_conf("synchronous_standby_names = '{}'".format(standbys))

    def catchup(self, dbname=None, username=None):
        """
        Wait until async replica catches up with its master.
        """

        if not self.master:
            raise TestgresException("Node doesn't have a master")

        if self._pg_version >= PgVer('10'):
            poll_lsn = "select pg_catalog.pg_current_wal_lsn()::text"
            wait_lsn = "select pg_catalog.pg_last_wal_replay_lsn() >= '{}'::pg_lsn"
        else:
            poll_lsn = "select pg_catalog.pg_current_xlog_location()::text"
            wait_lsn = "select pg_catalog.pg_last_xlog_replay_location() >= '{}'::pg_lsn"

        try:
            # fetch latest LSN
            lsn = self.master.execute(query=poll_lsn,
                                      dbname=dbname,
                                      username=username)[0][0]  # yapf: disable

            # wait until this LSN reaches replica
            self.poll_query_until(query=wait_lsn.format(lsn),
                                  dbname=dbname,
                                  username=username,
                                  max_attempts=0)    # infinite
        except Exception as e:
            raise_from(CatchUpException("Failed to catch up", poll_lsn), e)

    def publish(self, name, **kwargs):
        """
        Create publication for logical replication

        Args:
            pubname: publication name
            tables: tables names list
            dbname: database name where objects or interest are located
            username: replication username
        """
        return Publication(name=name, node=self, **kwargs)

    def subscribe(self,
                  publication,
                  name,
                  dbname=None,
                  username=None,
                  **params):
        """
        Create subscription for logical replication

        Args:
            name: subscription name
            publication: publication object obtained from publish()
            dbname: database name
            username: replication username
            params: subscription parameters (see documentation on `CREATE SUBSCRIPTION
                 <https://www.postgresql.org/docs/current/static/sql-createsubscription.html>`_
                 for details)
        """
        # yapf: disable
        return Subscription(name=name, node=self, publication=publication,
                            dbname=dbname, username=username, **params)
        # yapf: enable

    def pgbench(self,
                dbname=None,
                username=None,
                stdout=None,
                stderr=None,
                options=[]):
        """
        Spawn a pgbench process.

        Args:
            dbname: database name to connect to.
            username: database user name.
            stdout: stdout file to be used by Popen.
            stderr: stderr file to be used by Popen.
            options: additional options for pgbench (list).

        Returns:
            Process created by subprocess.Popen.
        """

        # Set default arguments
        dbname = dbname or default_dbname()
        username = username or default_username()

        _params = [
            get_bin_path("pgbench"),
            "-p", str(self.port),
            "-h", self.host,
            "-U", username,
        ] + options  # yapf: disable

        # should be the last one
        _params.append(dbname)

        proc = subprocess.Popen(_params, stdout=stdout, stderr=stderr)

        return proc

    def pgbench_init(self, **kwargs):
        """
        Small wrapper for pgbench_run().
        Sets initialize=True.

        Returns:
            This instance of :class:`.PostgresNode`.
        """

        self.pgbench_run(initialize=True, **kwargs)

        return self

    def pgbench_run(self, dbname=None, username=None, options=[], **kwargs):
        """
        Run pgbench with some options.
        This event is logged (see self.utils_log_file).

        Args:
            dbname: database name to connect to.
            username: database user name.
            options: additional options for pgbench (list).

            **kwargs: named options for pgbench.
                Run pgbench --help to learn more.

        Returns:
            Stdout produced by pgbench.

        Examples:
            >>> pgbench_run(initialize=True, scale=2)
            >>> pgbench_run(time=10)
        """

        # Set default arguments
        dbname = dbname or default_dbname()
        username = username or default_username()

        _params = [
            get_bin_path("pgbench"),
            "-p", str(self.port),
            "-h", self.host,
            "-U", username,
        ] + options  # yapf: disable

        for key, value in iteritems(kwargs):
            # rename keys for pgbench
            key = key.replace('_', '-')

            # append option
            if not isinstance(value, bool):
                _params.append('--{}={}'.format(key, value))
            else:
                assert value is True    # just in case
                _params.append('--{}'.format(key))

        # should be the last one
        _params.append(dbname)

        return execute_utility(_params, self.utils_log_file)

    def connect(self,
                dbname=None,
                username=None,
                password=None,
                autocommit=False):
        """
        Connect to a database.

        Args:
            dbname: database name to connect to.
            username: database user name.
            password: user's password.
            autocommit: commit each statement automatically. Also it should be
                set to `True` for statements requiring to be run outside
                a transaction? such as `VACUUM` or `CREATE DATABASE`.

        Returns:
            An instance of :class:`.NodeConnection`.
        """

        return NodeConnection(node=self,
                              dbname=dbname,
                              username=username,
                              password=password,
                              autocommit=autocommit)  # yapf: disable

    def table_checksum(self, table, dbname="postgres"):
        con = self.connect(dbname=dbname)

        curname = "cur_" + str(random.randint(0, 2 ** 48))

        con.execute("""
            DECLARE %s NO SCROLL CURSOR FOR
            SELECT t::text FROM %s as t
        """ % (curname, table))

        que = Queue(maxsize=50)
        sum = 0

        rows = con.execute("FETCH FORWARD 2000 FROM %s" % curname)
        if not rows:
            return 0
        que.put(rows)

        th = None
        if len(rows) == 2000:
            def querier():
                try:
                    while True:
                        rows = con.execute("FETCH FORWARD 2000 FROM %s" % curname)
                        if not rows:
                            break
                        que.put(rows)
                except Exception as e:
                    que.put(e)
                else:
                    que.put(None)

            th = threading.Thread(target=querier)
            th.start()
        else:
            que.put(None)

        while True:
            rows = que.get()
            if rows is None:
                break
            if isinstance(rows, Exception):
                raise rows
            # hash uses SipHash since Python3.4, therefore it is good enough
            for row in rows:
                sum += hash(row[0])

        if th is not None:
            th.join()

        con.execute("CLOSE %s; ROLLBACK;" % curname)

        con.close()
        return sum

    def pgbench_table_checksums(self, dbname="postgres",
<<<<<<< HEAD
                                pgbench_tables = ('pgbench_branches',
                                                  'pgbench_tellers',
                                                  'pgbench_accounts',
                                                  'pgbench_history')
=======
                                pgbench_tables=('pgbench_branches',
                                                'pgbench_tellers',
                                                'pgbench_accounts',
                                                'pgbench_history')
>>>>>>> 3cc9d67b
                                ):
        return {(table, self.table_checksum(table, dbname))
                for table in pgbench_tables}

    def set_auto_conf(self, options, config='postgresql.auto.conf', rm_options={}):
        """
        Update or remove configuration options in the specified configuration file,
        updates the options specified in the options dictionary, removes any options
        specified in the rm_options set, and writes the updated configuration back to
        the file.

        Args:
            options (dict): A dictionary containing the options to update or add,
                            with the option names as keys and their values as values.
            config (str, optional): The name of the configuration file to update.
                                     Defaults to 'postgresql.auto.conf'.
            rm_options (set, optional): A set containing the names of the options to remove.
                                         Defaults to an empty set.
        """
        # parse postgresql.auto.conf
        path = os.path.join(self.data_dir, config)

        with open(path, 'r') as f:
            raw_content = f.read()

        current_options = {}
        current_directives = []
        for line in raw_content.splitlines():

            # ignore comments
            if line.startswith('#'):
                continue

            if line == '':
                continue

            if line.startswith('include'):
                current_directives.append(line)
                continue

            name, var = line.partition('=')[::2]
            name = name.strip()
            var = var.strip()
            var = var.strip('"')
            var = var.strip("'")

            # remove options specified in rm_options list
            if name in rm_options:
                continue

            current_options[name] = var

        for option in options:
            current_options[option] = options[option]

        auto_conf = ''
        for option in current_options:
            auto_conf += "{0} = '{1}'\n".format(
                option, current_options[option])

        for directive in current_directives:
            auto_conf += directive + "\n"

        with open(path, 'wt') as f:
            f.write(auto_conf)


class NodeApp:

    def __init__(self, test_path, nodes_to_cleanup):
        self.test_path = test_path
        self.nodes_to_cleanup = nodes_to_cleanup

    def make_empty(
            self,
            base_dir=None):
        real_base_dir = os.path.join(self.test_path, base_dir)
        shutil.rmtree(real_base_dir, ignore_errors=True)
        os.makedirs(real_base_dir)

        node = PostgresNode(base_dir=real_base_dir)
        node.should_rm_dirs = True
        self.nodes_to_cleanup.append(node)

        return node

    def make_simple(
            self,
            base_dir=None,
            set_replication=False,
            ptrack_enable=False,
            initdb_params=[],
            pg_options={}):

        node = self.make_empty(base_dir)
        node.init(
            initdb_params=initdb_params, allow_streaming=set_replication)

        # set major version
        with open(os.path.join(node.data_dir, 'PG_VERSION')) as f:
            node.major_version_str = str(f.read().rstrip())
            node.major_version = float(node.major_version_str)

        # Sane default parameters
        options = {}
        options['max_connections'] = 100
        options['shared_buffers'] = '10MB'
        options['fsync'] = 'off'

        options['wal_level'] = 'logical'
        options['hot_standby'] = 'off'

        options['log_line_prefix'] = '%t [%p]: [%l-1] '
        options['log_statement'] = 'none'
        options['log_duration'] = 'on'
        options['log_min_duration_statement'] = 0
        options['log_connections'] = 'on'
        options['log_disconnections'] = 'on'
        options['restart_after_crash'] = 'off'
        options['autovacuum'] = 'off'

        # Allow replication in pg_hba.conf
        if set_replication:
            options['max_wal_senders'] = 10

        if ptrack_enable:
            options['ptrack.map_size'] = '1'
            options['shared_preload_libraries'] = 'ptrack'

        if node.major_version >= 13:
            options['wal_keep_size'] = '200MB'
        else:
            options['wal_keep_segments'] = '12'

        # set default values
        node.set_auto_conf(options)

        # Apply given parameters
        node.set_auto_conf(pg_options)

        # kludge for testgres
        # https://github.com/postgrespro/testgres/issues/54
        # for PG >= 13 remove 'wal_keep_segments' parameter
        if node.major_version >= 13:
            node.set_auto_conf({}, 'postgresql.conf', ['wal_keep_segments'])

        return node<|MERGE_RESOLUTION|>--- conflicted
+++ resolved
@@ -12,10 +12,7 @@
 import subprocess
 import time
 
-<<<<<<< HEAD
 from os_ops import OsOperations
-=======
->>>>>>> 3cc9d67b
 
 try:
     from collections.abc import Iterable
@@ -714,12 +711,12 @@
             return self
 
         _params = [
-                      get_bin_path("pg_ctl"),
-                      "-D", self.data_dir,
-                      "-l", self.pg_log_file,
-                      "-w" if wait else '-W',  # --wait or --no-wait
-                      "start"
-                  ] + params  # yapf: disable
+            get_bin_path("pg_ctl"),
+            "-D", self.data_dir,
+            "-l", self.pg_log_file,
+            "-w" if wait else '-W',  # --wait or --no-wait
+            "start"
+        ] + params  # yapf: disable
 
         try:
             execute_utility(_params, self.utils_log_file)
@@ -769,11 +766,7 @@
             """
         if self.is_started:
             sig = signal.SIGKILL if os.name != 'nt' else signal.SIGBREAK
-<<<<<<< HEAD
-            if someone == None:
-=======
             if someone is None:
->>>>>>> 3cc9d67b
                 os.kill(self.pid, sig)
             else:
                 os.kill(self.auxiliary_pids[someone][0], sig)
@@ -1517,17 +1510,10 @@
         return sum
 
     def pgbench_table_checksums(self, dbname="postgres",
-<<<<<<< HEAD
-                                pgbench_tables = ('pgbench_branches',
-                                                  'pgbench_tellers',
-                                                  'pgbench_accounts',
-                                                  'pgbench_history')
-=======
                                 pgbench_tables=('pgbench_branches',
                                                 'pgbench_tellers',
                                                 'pgbench_accounts',
                                                 'pgbench_history')
->>>>>>> 3cc9d67b
                                 ):
         return {(table, self.table_checksum(table, dbname))
                 for table in pgbench_tables}
