--- conflicted
+++ resolved
@@ -110,7 +110,7 @@
 
 class PostgresNode(object):
     def __init__(self, name=None, port=None, base_dir=None,
-                 host='*', hostname='locahost'):
+                 host='127.0.0.1', hostname='locahost'):
         """
         PostgresNode constructor.
 
@@ -128,11 +128,10 @@
         self._master = None
 
         # basic
+        self.host = host
+        self.hostname = hostname
         self.name = name or generate_app_name()
         self.port = port or reserve_port()
-
-        self.host = host
-        self.hostname = hostname
 
         # defaults for __exit__()
         self.cleanup_on_good_exit = testgres_config.node_cleanup_on_good_exit
@@ -435,18 +434,11 @@
         """
 
         # initialize this PostgreSQL node
-<<<<<<< HEAD
-        cached_initdb(
-            data_dir=self.data_dir,
-            logfile=self.utils_log_file,
-            hostname=self.hostname,
-            ssh_key=ssh_key,
-            params=initdb_params)
-=======
         cached_initdb(data_dir=self.data_dir,
                       logfile=self.utils_log_file,
+                      hostname=self.hostname,
+                      ssh_key=ssh_key,
                       params=initdb_params)
->>>>>>> ceb1ee95
 
         # initialize default config files
         self.default_conf(**kwargs)
@@ -503,10 +495,10 @@
                 new_lines = [
                     u"local\treplication\tall\t\t\t{}\n".format(auth_local),
                     u"host\treplication\tall\t127.0.0.1/32\t{}\n".format(auth_host),
-                    
+
                     u"host\treplication\tall\t0.0.0.0/0\t{}\n".format(auth_host),
-                    u"host\tall\tall\t0.0.0.0/0\t{}\n".format(auth_host),                   
-                    
+                    u"host\tall\tall\t0.0.0.0/0\t{}\n".format(auth_host),
+
                     u"host\treplication\tall\t::1/128\t\t{}\n".format(auth_host)
                 ]  # yapf: disable
 
