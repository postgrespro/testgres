# coding: utf-8

import io
import os
import six
import subprocess
import time

<<<<<<< HEAD
=======
from enum import Enum
from shutil import rmtree
>>>>>>> be1e3c59
from six import raise_from
from tempfile import mkstemp, mkdtemp

from .enums import NodeStatus

from .cache import cached_initdb

from .config import testgres_config

from .connection import \
    NodeConnection, \
    InternalError,  \
    ProgrammingError

from .consts import \
    DATA_DIR, \
    LOGS_DIR, \
    TMP_NODE, \
    TMP_DUMP, \
    PG_CONF_FILE, \
    PG_AUTO_CONF_FILE, \
    HBA_CONF_FILE, \
    RECOVERY_CONF_FILE, \
    PG_LOG_FILE, \
    UTILS_LOG_FILE

from .decorators import \
    method_decorator, \
    positional_args_hack

from .defaults import \
    default_dbname, \
    default_username, \
    generate_app_name

from .exceptions import \
    CatchUpException,   \
    ExecUtilException,  \
    QueryException,     \
    StartNodeException, \
    TimeoutException

from .logger import TestgresLogger

from .utils import \
    eprint, \
    get_bin_path, \
    file_tail, \
    pg_version_ge, \
    reserve_port, \
    release_port, \
    execute_utility

from .backup import NodeBackup


class PostgresNode(object):
    def __init__(self, name=None, port=None, base_dir=None):
        """
        Create a new node manually.

        Args:
            name: node's application name.
            port: port to accept connections.
            base_dir: path to node's data directory.
        """

        # basic
        self.host = '127.0.0.1'
        self.name = name or generate_app_name()
        self.port = port or reserve_port()
        self.base_dir = base_dir

        # defaults for __exit__()
        self.cleanup_on_good_exit = testgres_config.node_cleanup_on_good_exit
        self.cleanup_on_bad_exit = testgres_config.node_cleanup_on_bad_exit
        self.shutdown_max_attempts = 3

        # private
        self._should_free_port = port is None
        self._logger = None
        self._master = None

        # create directories if needed
        self._prepare_dirs()

    def __enter__(self):
        return self

    def __exit__(self, type, value, traceback):
        self.free_port()

        # NOTE: Ctrl+C does not count!
        got_exception = type is not None and type != KeyboardInterrupt

        c1 = self.cleanup_on_good_exit and not got_exception
        c2 = self.cleanup_on_bad_exit and got_exception

        attempts = self.shutdown_max_attempts

        if c1 or c2:
            self.cleanup(attempts)
        else:
            self._try_shutdown(attempts)

    @property
    def pid(self):
        return self.get_pid()

    @property
    def master(self):
        return self._master

    @property
    def data_dir(self):
        return os.path.join(self.base_dir, DATA_DIR)

    @property
    def logs_dir(self):
        return os.path.join(self.base_dir, LOGS_DIR)

    @property
    def utils_log_name(self):
        return os.path.join(self.logs_dir, UTILS_LOG_FILE)

    @property
    def pg_log_name(self):
        return os.path.join(self.logs_dir, PG_LOG_FILE)

    def _try_shutdown(self, max_attempts):
        attempts = 0

        # try stopping server N times
        while attempts < max_attempts:
            try:
                self.stop()
                break    # OK
            except ExecUtilException:
                pass    # one more time
            except Exception:
                # TODO: probably should kill stray instance
                eprint('cannot stop node {}'.format(self.name))
                break

            attempts += 1

    def _assign_master(self, master):
        """NOTE: this is a private method!"""

        # now this node has a master
        self._master = master

    def _create_recovery_conf(self, username):
        """NOTE: this is a private method!"""

        # fetch master of this node
        master = self.master
        assert master is not None

        # yapf: disable
        conninfo = (
            u"application_name={} "
            u"port={} "
            u"user={} "
        ).format(self.name, master.port, username)

        # host is tricky
        try:
            import ipaddress
            ipaddress.ip_address(master.host)
            conninfo += u"hostaddr={}".format(master.host)
        except ValueError:
            conninfo += u"host={}".format(master.host)

        # yapf: disable
        line = (
            "primary_conninfo='{}'\n"
            "standby_mode=on\n"
        ).format(conninfo)

        self.append_conf(RECOVERY_CONF_FILE, line)

    def _prepare_dirs(self):
        if not self.base_dir:
            self.base_dir = mkdtemp(prefix=TMP_NODE)

        if not os.path.exists(self.base_dir):
            os.makedirs(self.base_dir)

        if not os.path.exists(self.logs_dir):
            os.makedirs(self.logs_dir)

    def _maybe_start_logger(self):
        if testgres_config.use_python_logging:
            # spawn new logger if it doesn't exist or is stopped
            if not self._logger or not self._logger.is_alive():
                self._logger = TestgresLogger(self.name, self.pg_log_name)
                self._logger.start()

    def _maybe_stop_logger(self):
        if self._logger:
            self._logger.stop()

    def _collect_special_files(self):
        result = []

        # list of important files + last N lines
        files = [
            (os.path.join(self.data_dir, PG_CONF_FILE), 0),
            (os.path.join(self.data_dir, PG_AUTO_CONF_FILE), 0),
            (os.path.join(self.data_dir, RECOVERY_CONF_FILE), 0),
            (os.path.join(self.data_dir, HBA_CONF_FILE), 0),
            (self.pg_log_name, testgres_config.error_log_lines)
        ]

        for f, num_lines in files:
            # skip missing files
            if not os.path.exists(f):
                continue

            with io.open(f, "rb") as _f:
                if num_lines > 0:
                    # take last N lines of file
                    lines = b''.join(file_tail(_f, num_lines)).decode('utf-8')
                else:
                    # read whole file
                    lines = _f.read().decode('utf-8')

                # fill list
                result.append((f, lines))

        return result

    def init(self, initdb_params=None, **kwargs):
        """
        Perform initdb for this node.

        Args:
            initdb_params: parameters for initdb (list).
            fsync: should this node use fsync to keep data safe?
            unix_sockets: should we enable UNIX sockets?
            allow_streaming: should this node add a hba entry for replication?

        Returns:
            This instance of PostgresNode.
        """

        # create directories if needed
        self._prepare_dirs()

        # initialize this PostgreSQL node
        cached_initdb(data_dir=self.data_dir,
                      logfile=self.utils_log_name,
                      params=initdb_params)

        # initialize default config files
        self.default_conf(**kwargs)

        return self

    def default_conf(self,
                     fsync=False,
                     unix_sockets=True,
                     allow_streaming=True,
                     log_statement='all'):
        """
        Apply default settings to this node.

        Args:
            fsync: should this node use fsync to keep data safe?
            unix_sockets: should we enable UNIX sockets?
            allow_streaming: should this node add a hba entry for replication?
            log_statement: one of ('all', 'off', 'mod', 'ddl').

        Returns:
            This instance of PostgresNode.
        """

        postgres_conf = os.path.join(self.data_dir, PG_CONF_FILE)
        hba_conf = os.path.join(self.data_dir, HBA_CONF_FILE)

        # filter lines in hba file
        with io.open(hba_conf, "r+") as conf:
            # get rid of comments and blank lines
            lines = [
                s for s in conf.readlines()
                if len(s.strip()) > 0 and not s.startswith('#')
            ]

            # write filtered lines
            conf.seek(0)
            conf.truncate()
            conf.writelines(lines)

            # replication-related settings
            if allow_streaming:
                # get auth method for host or local users
                def get_auth_method(t):
                    return next((s.split()[-1] for s in lines
                                 if s.startswith(t)), 'trust')

                # get auth methods
                auth_local = get_auth_method('local')
                auth_host = get_auth_method('host')

                # yapf: disable
                new_lines = [
                    u"local\treplication\tall\t\t\t{}\n".format(auth_local),
                    u"host\treplication\tall\t127.0.0.1/32\t{}\n".format(auth_host),
                    u"host\treplication\tall\t::1/128\t\t{}\n".format(auth_host)
                ]

                # write missing lines
                for line in new_lines:
                    if line not in lines:
                        conf.write(line)

        # overwrite config file
        with io.open(postgres_conf, "w") as conf:
            # remove old lines
            conf.truncate()

            if not fsync:
                conf.write(u"fsync = off\n")

            # yapf: disable
            conf.write(u"log_statement = {}\n"
                       u"listen_addresses = '{}'\n"
                       u"port = {}\n".format(log_statement,
                                             self.host,
                                             self.port))

            # replication-related settings
            if allow_streaming:

                # select a proper wal_level for PostgreSQL
                if pg_version_ge('9.6'):
                    wal_level = "replica"
                else:
                    wal_level = "hot_standby"

                # yapf: disable
                max_wal_senders = 10    # default in PG 10
                wal_keep_segments = 20  # for convenience
                conf.write(u"hot_standby = on\n"
                           u"max_wal_senders = {}\n"
                           u"wal_keep_segments = {}\n"
                           u"wal_level = {}\n".format(max_wal_senders,
                                                      wal_keep_segments,
                                                      wal_level))

            # disable UNIX sockets if asked to
            if not unix_sockets:
                conf.write(u"unix_socket_directories = ''\n")

        return self

    @method_decorator(positional_args_hack(['filename', 'line']))
    def append_conf(self, line, filename=PG_CONF_FILE):
        """
        Append line to a config file.

        Args:
            line: string to be appended to config.
            filename: config file (postgresql.conf by default).

        Returns:
            This instance of PostgresNode.
        """

        config_name = os.path.join(self.data_dir, filename)
        with io.open(config_name, 'a') as conf:
            conf.write(u''.join([line, '\n']))

        return self

    def status(self):
        """
        Check this node's status.

        Returns:
            An instance of NodeStatus.
        """

        try:
            # yapf: disable
            _params = [
                get_bin_path("pg_ctl"),
                "-D", self.data_dir,
                "status"
            ]
            execute_utility(_params, self.utils_log_name)
            return NodeStatus.Running

        except ExecUtilException as e:
            # Node is not running
            if e.exit_code == 3:
                return NodeStatus.Stopped

            # Node has no file dir
            elif e.exit_code == 4:
                return NodeStatus.Uninitialized

    def get_pid(self):
        """
        Return postmaster's PID if node is running, else 0.
        """

        if self.status():
            pid_file = os.path.join(self.data_dir, 'postmaster.pid')
            with io.open(pid_file) as f:
                return int(f.readline())

        # for clarity
        return 0

    def get_control_data(self):
        """
        Return contents of pg_control file.
        """

        # this one is tricky (blame PG 9.4)
        _params = [get_bin_path("pg_controldata")]
        _params += ["-D"] if pg_version_ge('9.5') else []
        _params += [self.data_dir]

        data = execute_utility(_params, self.utils_log_name)

        out_dict = {}

        for line in data.splitlines():
            key, _, value = line.partition(':')
            out_dict[key.strip()] = value.strip()

        return out_dict

    def start(self, params=[]):
        """
        Start this node using pg_ctl.

        Args:
            params: additional arguments for pg_ctl.

        Returns:
            This instance of PostgresNode.
        """

        # yapf: disable
        _params = [
            get_bin_path("pg_ctl"),
            "-D", self.data_dir,
            "-l", self.pg_log_name,
            "-w",  # wait
            "start"
        ] + params

        try:
            execute_utility(_params, self.utils_log_name)
        except ExecUtilException as e:
            msg = 'Cannot start node'
            files = self._collect_special_files()
            raise_from(StartNodeException(msg, files), e)

        self._maybe_start_logger()

        return self

    def stop(self, params=[]):
        """
        Stop this node using pg_ctl.

        Args:
            params: additional arguments for pg_ctl.

        Returns:
            This instance of PostgresNode.
        """

        # yapf: disable
        _params = [
            get_bin_path("pg_ctl"),
            "-D", self.data_dir,
            "-w",  # wait
            "stop"
        ] + params

        execute_utility(_params, self.utils_log_name)

        self._maybe_stop_logger()

        return self

    def restart(self, params=[]):
        """
        Restart this node using pg_ctl.

        Args:
            params: additional arguments for pg_ctl.

        Returns:
            This instance of PostgresNode.
        """

        # yapf: disable
        _params = [
            get_bin_path("pg_ctl"),
            "-D", self.data_dir,
            "-l", self.pg_log_name,
            "-w",  # wait
            "restart"
        ] + params

        try:
            execute_utility(_params, self.utils_log_name)
        except ExecUtilException as e:
            msg = 'Cannot restart node'
            files = self._collect_special_files()
            raise_from(StartNodeException(msg, files), e)

        self._maybe_start_logger()

        return self

    def reload(self, params=[]):
        """
        Reload config files using pg_ctl.

        Args:
            params: additional arguments for pg_ctl.

        Returns:
            This instance of PostgresNode.
        """

        # yapf: disable
        _params = [
            get_bin_path("pg_ctl"),
            "-D", self.data_dir,
            "-w",  # wait
            "reload"
        ] + params

        execute_utility(_params, self.utils_log_name)

    def pg_ctl(self, params):
        """
        Invoke pg_ctl with params.

        Args:
            params: arguments for pg_ctl.

        Returns:
            Stdout + stderr of pg_ctl.
        """

        # yapf: disable
        _params = [
            get_bin_path("pg_ctl"),
            "-D", self.data_dir,
            "-w"  # wait
        ] + params

        return execute_utility(_params, self.utils_log_name)

    def free_port(self):
        """
        Reclaim port owned by this node.
        NOTE: does not free auto selected ports.
        """

        if self._should_free_port:
            release_port(self.port)

    def cleanup(self, max_attempts=3):
        """
        Stop node if needed and remove its data/logs directory.
        NOTE: take a look at TestgresConfig.node_cleanup_full.

        Args:
            max_attempts: how many times should we try to stop()?

        Returns:
            This instance of PostgresNode.
        """

        self._try_shutdown(max_attempts)

        # choose directory to be removed
        if testgres_config.node_cleanup_full:
            rm_dir = self.base_dir    # everything
        else:
            rm_dir = self.data_dir    # just data, save logs

        rmtree(rm_dir, ignore_errors=True)

        return self

    @method_decorator(positional_args_hack(['dbname', 'query']))
    def psql(self,
             query=None,
             filename=None,
             dbname=None,
             username=None,
             input=None):
        """
        Execute a query using psql.

        Args:
            query: query to be executed.
            filename: file with a query.
            dbname: database name to connect to.
            username: database user name.
            input: raw input to be passed.

        Returns:
            A tuple of (code, stdout, stderr).
        """

        # Set default arguments
        dbname = dbname or default_dbname()
        username = username or default_username()

        # yapf: disable
        psql_params = [
            get_bin_path("psql"),
            "-p", str(self.port),
            "-h", self.host,
            "-U", username,
            "-X",  # no .psqlrc
            "-A",  # unaligned output
            "-t",  # print rows only
            "-q",  # run quietly
            dbname
        ]

        # select query source
        if query:
            psql_params.extend(("-c", query))
        elif filename:
            psql_params.extend(("-f", filename))
        else:
            raise QueryException('Query or filename must be provided')

        # start psql process
        process = subprocess.Popen(
            psql_params,
            stdin=subprocess.PIPE,
            stdout=subprocess.PIPE,
            stderr=subprocess.PIPE)

        # wait until it finishes and get stdout and stderr
        out, err = process.communicate(input=input)
        return process.returncode, out, err

    @method_decorator(positional_args_hack(['dbname', 'query']))
    def safe_psql(self, query=None, **kwargs):
        """
        Execute a query using psql.

        Args:
            query: query to be executed.
            filename: file with a query.
            dbname: database name to connect to.
            username: database user name.
            input: raw input to be passed.

        Returns:
            psql's output as str.
        """

        ret, out, err = self.psql(query=query, **kwargs)
        if ret:
            raise QueryException((err or b'').decode('utf-8'), query)

        return out

    def dump(self, filename=None, dbname=None, username=None):
        """
        Dump database into a file using pg_dump.
        NOTE: the file is not removed automatically.

        Args:
            filename: database dump taken by pg_dump.
            dbname: database name to connect to.
            username: database user name.

        Returns:
            Path to a file containing dump.
        """

        def tmpfile():
            fd, fname = mkstemp(prefix=TMP_DUMP)
            os.close(fd)
            return fname

        # Set default arguments
        dbname = dbname or default_dbname()
        username = username or default_username()
        filename = filename or tmpfile()

        # yapf: disable
        _params = [
            get_bin_path("pg_dump"),
            "-p", str(self.port),
            "-h", self.host,
            "-f", filename,
            "-U", username,
            "-d", dbname
        ]

        execute_utility(_params, self.utils_log_name)

        return filename

    def restore(self, filename, dbname=None, username=None):
        """
        Restore database from pg_dump's file.

        Args:
            filename: database dump taken by pg_dump.
            dbname: database name to connect to.
            username: database user name.
        """

        self.psql(filename=filename, dbname=dbname, username=username)

    @method_decorator(positional_args_hack(['dbname', 'query']))
    def poll_query_until(self,
                         query,
                         dbname=None,
                         username=None,
                         max_attempts=0,
                         sleep_time=1,
                         expected=True,
                         commit=True,
                         raise_programming_error=True,
                         raise_internal_error=True):
        """
        Run a query once per second until it returns 'expected'.
        Query should return a single value (1 row, 1 column).

        Args:
            query: query to be executed.
            dbname: database name to connect to.
            username: database user name.
            max_attempts: how many times should we try? 0 == infinite
            sleep_time: how much should we sleep after a failure?
            expected: what should be returned to break the cycle?
            commit: should (possible) changes be committed?
            raise_programming_error: enable ProgrammingError?
            raise_internal_error: enable InternalError?
        """

        # sanity checks
        assert max_attempts >= 0
        assert sleep_time > 0

        attempts = 0
        while max_attempts == 0 or attempts < max_attempts:
            try:
                res = self.execute(
                    dbname=dbname,
                    query=query,
                    username=username,
                    commit=commit)

                if expected is None and res is None:
                    return    # done

                if res is None:
                    raise QueryException('Query returned None', query)

                if len(res) == 0:
                    raise QueryException('Query returned 0 rows', query)

                if len(res[0]) == 0:
                    raise QueryException('Query returned 0 columns', query)

                if res[0][0] == expected:
                    return    # done

            except ProgrammingError as e:
                if raise_programming_error:
                    raise e

            except InternalError as e:
                if raise_internal_error:
                    raise e

            time.sleep(sleep_time)
            attempts += 1

        raise TimeoutException('Query timeout')

    @method_decorator(positional_args_hack(['dbname', 'query']))
    def execute(self,
                query,
                dbname=None,
                username=None,
                password=None,
                commit=True):
        """
        Execute a query and return all rows as list.

        Args:
            query: query to be executed.
            dbname: database name to connect to.
            username: database user name.
            password: user's password.
            commit: should we commit this query?

        Returns:
            A list of tuples representing rows.
        """

        with self.connect(dbname=dbname,
                          username=username,
                          password=password) as node_con:

            res = node_con.execute(query)

            if commit:
                node_con.commit()

            return res

    def backup(self, **kwargs):
        """
        Perform pg_basebackup.

        Args:
            username: database user name.
            xlog_method: a method for collecting the logs ('fetch' | 'stream').
            base_dir: the base directory for data files and logs

        Returns:
            A smart object of type NodeBackup.
        """

<<<<<<< HEAD
        return NodeBackup(node=self,
                          username=username,
                          xlog_method=xlog_method)
=======
        from .backup import NodeBackup
        return NodeBackup(node=self, **kwargs)
>>>>>>> be1e3c59

    def replicate(self, name=None, **kwargs):
        """
        Create a binary replica of this node.

        Args:
            name: replica's application name.
            username: database user name.
            xlog_method: a method for collecting the logs ('fetch' | 'stream').
            base_dir: the base directory for data files and logs
        """

        backup = self.backup(**kwargs)

        # transform backup into a replica
        return backup.spawn_replica(name=name, destroy=True)

    def catchup(self, dbname=None, username=None):
        """
        Wait until async replica catches up with its master.
        """

        if not self.master:
            raise CatchUpException("Node doesn't have a master")

        if pg_version_ge('10'):
            poll_lsn = "select pg_current_wal_lsn()::text"
            wait_lsn = "select pg_last_wal_replay_lsn() >= '{}'::pg_lsn"
        else:
            poll_lsn = "select pg_current_xlog_location()::text"
            wait_lsn = "select pg_last_xlog_replay_location() >= '{}'::pg_lsn"

        try:
            # fetch latest LSN
            lsn = self.master.execute(query=poll_lsn,
                                      dbname=dbname,
                                      username=username)[0][0]

            # wait until this LSN reaches replica
            self.poll_query_until(
                query=wait_lsn.format(lsn),
                dbname=dbname,
                username=username,
                max_attempts=0)    # infinite
        except Exception as e:
            raise_from(CatchUpException("Failed to catch up", poll_lsn), e)

    def pgbench(self,
                dbname=None,
                username=None,
                stdout=None,
                stderr=None,
                options=[]):
        """
        Spawn a pgbench process.

        Args:
            dbname: database name to connect to.
            username: database user name.
            stdout: stdout file to be used by Popen.
            stderr: stderr file to be used by Popen.
            options: additional options for pgbench (list).

        Returns:
            Process created by subprocess.Popen.
        """

        # Set default arguments
        dbname = dbname or default_dbname()
        username = username or default_username()

        # yapf: disable
        _params = [
            get_bin_path("pgbench"),
            "-p", str(self.port),
            "-h", self.host,
            "-U", username,
        ] + options

        # should be the last one
        _params.append(dbname)

        proc = subprocess.Popen(_params, stdout=stdout, stderr=stderr)

        return proc

    def pgbench_init(self, **kwargs):
        """
        Small wrapper for pgbench_run().
        Sets initialize=True.

        Returns:
            This instance of PostgresNode.
        """

        self.pgbench_run(initialize=True, **kwargs)

        return self

    def pgbench_run(self,
                    dbname=None,
                    username=None,
                    options=[],
                    **kwargs):
        """
        Run pgbench with some options.
        This event is logged (see self.utils_log_name).

        Args:
            dbname: database name to connect to.
            username: database user name.
            options: additional options for pgbench (list).

            **kwargs: named options for pgbench.
                Examples:
                    pgbench_run(initialize=True, scale=2)
                    pgbench_run(time=10)
                Run pgbench --help to learn more.

        Returns:
            Stdout produced by pgbench.
        """

        # Set default arguments
        dbname = dbname or default_dbname()
        username = username or default_username()

        # yapf: disable
        _params = [
            get_bin_path("pgbench"),
            "-p", str(self.port),
            "-h", self.host,
            "-U", username,
        ] + options

        for key, value in six.iteritems(kwargs):
            # rename keys for pgbench
            key = key.replace('_', '-')

            # append option
            if not isinstance(value, bool):
                _params.append('--{}={}'.format(key, value))
            else:
                assert value is True  # just in case
                _params.append('--{}'.format(key))

        # should be the last one
        _params.append(dbname)

        return execute_utility(_params, self.utils_log_name)

    def connect(self, dbname=None, username=None, password=None):
        """
        Connect to a database.

        Args:
            dbname: database name to connect to.
            username: database user name.
            password: user's password.

        Returns:
            An instance of NodeConnection.
        """

        return NodeConnection(node=self,
                              dbname=dbname,
                              username=username,
                              password=password)<|MERGE_RESOLUTION|>--- conflicted
+++ resolved
@@ -6,11 +6,7 @@
 import subprocess
 import time
 
-<<<<<<< HEAD
-=======
-from enum import Enum
 from shutil import rmtree
->>>>>>> be1e3c59
 from six import raise_from
 from tempfile import mkstemp, mkdtemp
 
@@ -850,14 +846,7 @@
             A smart object of type NodeBackup.
         """
 
-<<<<<<< HEAD
-        return NodeBackup(node=self,
-                          username=username,
-                          xlog_method=xlog_method)
-=======
-        from .backup import NodeBackup
         return NodeBackup(node=self, **kwargs)
->>>>>>> be1e3c59
 
     def replicate(self, name=None, **kwargs):
         """
