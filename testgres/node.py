--- conflicted
+++ resolved
@@ -49,11 +49,8 @@
     QueryException,     \
     StartNodeException, \
     TimeoutException,   \
-<<<<<<< HEAD
-    InitNodeException
-=======
+    InitNodeException,  \
     TestgresException
->>>>>>> e3492bd8
 
 from .logger import TestgresLogger
 
