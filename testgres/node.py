--- conflicted
+++ resolved
@@ -134,9 +134,6 @@
     # a max number of node start attempts
     _C_MAX_START_ATEMPTS = 5
 
-    # a max number of read pid file attempts
-    _C_MAX_GET_PID_ATEMPTS = 5
-
     def __init__(self, name=None, base_dir=None, port=None, conn_params: ConnectionParams = ConnectionParams(),
                  bin_dir=None, prefix=None):
         """
@@ -213,42 +210,6 @@
         Return postmaster's PID if node is running, else 0.
         """
 
-<<<<<<< HEAD
-        nAttempt = 0
-        pid_file = os.path.join(self.data_dir, PG_PID_FILE)
-        pid_s: str = None
-        while True:
-            if nAttempt == __class__._C_MAX_GET_PID_ATEMPTS:
-                errMsg = "Can't read postmaster pid file [{0}].".format(pid_file)
-                raise Exception(errMsg)
-
-            nAttempt += 1
-
-            s1 = self.status()
-            if s1 != NodeStatus.Running:
-                return 0
-
-            try:
-                lines = self.os_ops.readlines(pid_file)
-            except Exception:
-                s2 = self.status()
-                if s2 == NodeStatus.Running:
-                    raise
-                return 0
-
-            assert lines is not None  # [2025-02-27] OK?
-            assert type(lines) == list  # noqa: E721
-            if len(lines) == 0:
-                continue
-
-            pid_s = lines[0]
-            assert type(pid_s) == str  # noqa: E721
-            if len(pid_s) == 0:
-                continue
-
-            pid = int(pid_s)
-            return pid
-=======
         self__data_dir = self.data_dir
 
         _params = [
@@ -379,7 +340,6 @@
         errLines.append("------------")
         errLines.append("Command line is {0}".format(_params))
         raise RuntimeError("\n".join(errLines))
->>>>>>> 0402c4a6
 
     @property
     def auxiliary_pids(self):
