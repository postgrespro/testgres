--- conflicted
+++ resolved
@@ -24,14 +24,8 @@
 def cached_initdb(data_dir, logfile=None, hostname='localhost', ssh_key=None, params=None):
     """
     Perform initdb or use cached node files.
-<<<<<<< HEAD
+    """
 
-    DDD return
-    """
-    
-=======
-    """
->>>>>>> ceb1ee95
     def call_initdb(initdb_dir, log=None):
         try:
             _params = [get_bin_path("initdb"), "-D", initdb_dir, "-N"]
