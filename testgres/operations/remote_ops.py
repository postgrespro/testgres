import getpass
import os
<<<<<<< HEAD
import socket
=======
import logging
import platform
>>>>>>> 4543f80f
import subprocess
import tempfile

# we support both pg8000 and psycopg2
try:
    import psycopg2 as pglib
except ImportError:
    try:
        import pg8000 as pglib
    except ImportError:
        raise ImportError("You must have psycopg2 or pg8000 modules installed")

from ..exceptions import ExecUtilException
from .os_ops import OsOperations, ConnectionParams, get_default_encoding

error_markers = [b'error', b'Permission denied', b'fatal', b'No such file or directory']


class PsUtilProcessProxy:
    def __init__(self, ssh, pid):
        self.ssh = ssh
        self.pid = pid

    def kill(self):
        command = "kill {}".format(self.pid)
        self.ssh.exec_command(command)

    def cmdline(self):
        command = "ps -p {} -o cmd --no-headers".format(self.pid)
        stdin, stdout, stderr = self.ssh.exec_command(command, verbose=True, encoding=get_default_encoding())
        cmdline = stdout.strip()
        return cmdline.split()


class RemoteOperations(OsOperations):
    def __init__(self, conn_params: ConnectionParams):

        if not platform.system().lower() == "linux":
            raise EnvironmentError("Remote operations are supported only on Linux!")

        super().__init__(conn_params.username)
        self.conn_params = conn_params
        self.host = conn_params.host
        self.port = conn_params.port
        self.ssh_key = conn_params.ssh_key
        self.ssh_args = []
        if self.ssh_key:
            self.ssh_args += ["-i", self.ssh_key]
        if self.port:
            self.ssh_args += ["-p", self.port]
        self.remote = True
        self.username = conn_params.username or getpass.getuser()
        self.ssh_dest = f"{self.username}@{self.host}" if conn_params.username else self.host
<<<<<<< HEAD
        #self.add_known_host(self.host)
=======
        self.add_known_host(self.host)
>>>>>>> 4543f80f
        self.tunnel_process = None
        self.tunnel_port = None

    def __enter__(self):
        return self

    def __exit__(self, exc_type, exc_val, exc_tb):
        self.close_ssh_tunnel()

    @staticmethod
    def is_port_open(host, port):
        with socket.socket(socket.AF_INET, socket.SOCK_STREAM) as sock:
            sock.settimeout(1)  # Таймаут для попытки соединения
            try:
                sock.connect((host, port))
                return True
            except socket.error:
                return False

    def close_ssh_tunnel(self):
        if self.tunnel_process:
            self.tunnel_process.terminate()
            self.tunnel_process.wait()
            print("SSH tunnel closed.")
            del self.tunnel_process
        else:
            print("No active tunnel to close.")

    def exec_command(self, cmd, wait_exit=False, verbose=False, expect_error=False,
                     encoding=None, shell=True, text=False, input=None, stdin=None, stdout=None,
                     stderr=None, get_process=None, timeout=None):
        """
        Execute a command in the SSH session.
        Args:
        - cmd (str): The command to be executed.
        """
        ssh_cmd = []
        if isinstance(cmd, str):
<<<<<<< HEAD
            ssh_cmd = ['ssh'] + self.ssh_args + [self.ssh_dest, cmd]
        elif isinstance(cmd, list):
            ssh_cmd = ['ssh'] + self.ssh_args + [self.ssh_dest] + cmd
=======
            ssh_cmd = ['ssh', self.ssh_dest] + self.ssh_args + [cmd]
        elif isinstance(cmd, list):
            ssh_cmd = ['ssh', self.ssh_dest] + self.ssh_args + cmd
>>>>>>> 4543f80f
        process = subprocess.Popen(ssh_cmd, stdin=subprocess.PIPE, stdout=subprocess.PIPE, stderr=subprocess.PIPE)
        if get_process:
            return process

        try:
            result, error = process.communicate(input, timeout=timeout)
        except subprocess.TimeoutExpired:
            process.kill()
            raise ExecUtilException("Command timed out after {} seconds.".format(timeout))

        exit_status = process.returncode

        if encoding:
            result = result.decode(encoding)
            error = error.decode(encoding)

        if expect_error:
            raise Exception(result, error)

        if not error:
            error_found = 0
        else:
            error_found = exit_status != 0 or any(
                marker in error for marker in [b'error', b'Permission denied', b'fatal', b'No such file or directory'])

        if error_found:
            if isinstance(error, bytes):
                message = b"Utility exited with non-zero code. Error: " + error
            else:
                message = f"Utility exited with non-zero code. Error: {error}"
            raise ExecUtilException(message=message, command=cmd, exit_code=exit_status, out=result)

        if verbose:
            return exit_status, result, error
        else:
            return result

    # Environment setup
    def environ(self, var_name: str) -> str:
        """
        Get the value of an environment variable.
        Args:
        - var_name (str): The name of the environment variable.
        """
        cmd = "echo ${}".format(var_name)
        return self.exec_command(cmd, encoding=get_default_encoding()).strip()

    def find_executable(self, executable):
        search_paths = self.environ("PATH")
        if not search_paths:
            return None

        search_paths = search_paths.split(self.pathsep)
        for path in search_paths:
            remote_file = os.path.join(path, executable)
            if self.isfile(remote_file):
                return remote_file

        return None

    def is_executable(self, file):
        # Check if the file is executable
        is_exec = self.exec_command("test -x {} && echo OK".format(file))
        return is_exec == b"OK\n"

    def set_env(self, var_name: str, var_val: str):
        """
        Set the value of an environment variable.
        Args:
        - var_name (str): The name of the environment variable.
        - var_val (str): The value to be set for the environment variable.
        """
        return self.exec_command("export {}={}".format(var_name, var_val))

    def get_name(self):
        cmd = 'python3 -c "import os; print(os.name)"'
        return self.exec_command(cmd, encoding=get_default_encoding()).strip()

    # Work with dirs
    def makedirs(self, path, remove_existing=False):
        """
        Create a directory in the remote server.
        Args:
        - path (str): The path to the directory to be created.
        - remove_existing (bool): If True, the existing directory at the path will be removed.
        """
        if remove_existing:
            cmd = "rm -rf {} && mkdir -p {}".format(path, path)
        else:
            cmd = "mkdir -p {}".format(path)
        try:
            exit_status, result, error = self.exec_command(cmd, verbose=True)
        except ExecUtilException as e:
            raise Exception("Couldn't create dir {} because of error {}".format(path, e.message))
        if exit_status != 0:
            raise Exception("Couldn't create dir {} because of error {}".format(path, error))
        return result

    def rmdirs(self, path, verbose=False, ignore_errors=True):
        """
        Remove a directory in the remote server.
        Args:
        - path (str): The path to the directory to be removed.
        - verbose (bool): If True, return exit status, result, and error.
        - ignore_errors (bool): If True, do not raise error if directory does not exist.
        """
        cmd = "rm -rf {}".format(path)
        exit_status, result, error = self.exec_command(cmd, verbose=True)
        if verbose:
            return exit_status, result, error
        else:
            return result

    def listdir(self, path):
        """
        List all files and directories in a directory.
        Args:
        path (str): The path to the directory.
        """
        result = self.exec_command("ls {}".format(path))
        return result.splitlines()

    def path_exists(self, path):
        result = self.exec_command("test -e {}; echo $?".format(path), encoding=get_default_encoding())
        return int(result.strip()) == 0

    @property
    def pathsep(self):
        os_name = self.get_name()
        if os_name == "posix":
            pathsep = ":"
        elif os_name == "nt":
            pathsep = ";"
        else:
            raise Exception("Unsupported operating system: {}".format(os_name))
        return pathsep

    def mkdtemp(self, prefix=None):
        """
        Creates a temporary directory in the remote server.
        Args:
        - prefix (str): The prefix of the temporary directory name.
        """
        if prefix:
            command = ["ssh"] + self.ssh_args + [self.ssh_dest, f"mktemp -d {prefix}XXXXX"]
        else:
            command = ["ssh"] + self.ssh_args + [self.ssh_dest, "mktemp -d"]

        result = subprocess.run(command, stdout=subprocess.PIPE, stderr=subprocess.PIPE, text=True)

        if result.returncode == 0:
            temp_dir = result.stdout.strip()
            if not os.path.isabs(temp_dir):
                temp_dir = os.path.join('/home', self.username, temp_dir)
            return temp_dir
        else:
            raise ExecUtilException(f"Could not create temporary directory. Error: {result.stderr}")

    def mkstemp(self, prefix=None):
        if prefix:
            temp_dir = self.exec_command("mktemp {}XXXXX".format(prefix), encoding=get_default_encoding())
        else:
            temp_dir = self.exec_command("mktemp", encoding=get_default_encoding())

        if temp_dir:
            if not os.path.isabs(temp_dir):
                temp_dir = os.path.join('/home', self.username, temp_dir.strip())
            return temp_dir
        else:
            raise ExecUtilException("Could not create temporary directory.")

    def copytree(self, src, dst):
        if not os.path.isabs(dst):
            dst = os.path.join('~', dst)
        if self.isdir(dst):
            raise FileExistsError("Directory {} already exists.".format(dst))
        return self.exec_command("cp -r {} {}".format(src, dst))

    # Work with files
    def write(self, filename, data, truncate=False, binary=False, read_and_write=False, encoding=None):
        if not encoding:
            encoding = get_default_encoding()
        mode = "wb" if binary else "w"
        if not truncate:
            mode = "ab" if binary else "a"
        if read_and_write:
            mode = "r+b" if binary else "r+"

        with tempfile.NamedTemporaryFile(mode=mode, delete=False) as tmp_file:
            # For scp the port is specified by a "-P" option
            scp_args = ['-P' if x == '-p' else x for x in self.ssh_args]

            if not truncate:
                scp_cmd = ['scp'] + scp_args + [f"{self.ssh_dest}:{filename}", tmp_file.name]
                subprocess.run(scp_cmd, check=False)  # The file might not exist yet
                tmp_file.seek(0, os.SEEK_END)

            if isinstance(data, bytes) and not binary:
                data = data.decode(encoding)
            elif isinstance(data, str) and binary:
                data = data.encode(encoding)

            if isinstance(data, list):
                data = [(s if isinstance(s, str) else s.decode(get_default_encoding())).rstrip('\n') + '\n' for s in data]
                tmp_file.writelines(data)
            else:
                tmp_file.write(data)

            tmp_file.flush()
            scp_cmd = ['scp'] + scp_args + [tmp_file.name, f"{self.ssh_dest}:{filename}"]
            subprocess.run(scp_cmd, check=True)

            remote_directory = os.path.dirname(filename)
            mkdir_cmd = ['ssh'] + self.ssh_args + [self.ssh_dest, f"mkdir -p {remote_directory}"]
            subprocess.run(mkdir_cmd, check=True)

            os.remove(tmp_file.name)

    def touch(self, filename):
        """
        Create a new file or update the access and modification times of an existing file on the remote server.

        Args:
            filename (str): The name of the file to touch.

        This method behaves as the 'touch' command in Unix. It's equivalent to calling 'touch filename' in the shell.
        """
        self.exec_command("touch {}".format(filename))

    def read(self, filename, binary=False, encoding=None):
        cmd = "cat {}".format(filename)
        result = self.exec_command(cmd, encoding=encoding)

        if not binary and result:
            result = result.decode(encoding or get_default_encoding())

        return result

    def readlines(self, filename, num_lines=0, binary=False, encoding=None):
        if num_lines > 0:
            cmd = "tail -n {} {}".format(num_lines, filename)
        else:
            cmd = "cat {}".format(filename)

        result = self.exec_command(cmd, encoding=encoding)

        if not binary and result:
            lines = result.decode(encoding or get_default_encoding()).splitlines()
        else:
            lines = result.splitlines()

        return lines

    def isfile(self, remote_file):
        stdout = self.exec_command("test -f {}; echo $?".format(remote_file))
        result = int(stdout.strip())
        return result == 0

    def isdir(self, dirname):
        cmd = "if [ -d {} ]; then echo True; else echo False; fi".format(dirname)
        response = self.exec_command(cmd)
        return response.strip() == b"True"

    def remove_file(self, filename):
        cmd = "rm {}".format(filename)
        return self.exec_command(cmd)

    # Processes control
    def kill(self, pid, signal):
        # Kill the process
        cmd = "kill -{} {}".format(signal, pid)
        return self.exec_command(cmd)

    def get_pid(self):
        # Get current process id
        return int(self.exec_command("echo $$", encoding=get_default_encoding()))

    def get_process_children(self, pid):
        command = ["ssh"] + self.ssh_args + [self.ssh_dest, f"pgrep -P {pid}"]

        result = subprocess.run(command, stdout=subprocess.PIPE, stderr=subprocess.PIPE, text=True)

        if result.returncode == 0:
            children = result.stdout.strip().splitlines()
            return [PsUtilProcessProxy(self, int(child_pid.strip())) for child_pid in children]
        else:
            raise ExecUtilException(f"Error in getting process children. Error: {result.stderr}")

    # Database control
    def db_connect(self, dbname, user, password=None, host="localhost", port=5432):
        conn = pglib.connect(
            host=host,
            port=port,
            database=dbname,
            user=user,
            password=password,
        )
        return conn<|MERGE_RESOLUTION|>--- conflicted
+++ resolved
@@ -1,11 +1,7 @@
 import getpass
 import os
-<<<<<<< HEAD
-import socket
-=======
 import logging
 import platform
->>>>>>> 4543f80f
 import subprocess
 import tempfile
 
@@ -59,38 +55,9 @@
         self.remote = True
         self.username = conn_params.username or getpass.getuser()
         self.ssh_dest = f"{self.username}@{self.host}" if conn_params.username else self.host
-<<<<<<< HEAD
-        #self.add_known_host(self.host)
-=======
-        self.add_known_host(self.host)
->>>>>>> 4543f80f
-        self.tunnel_process = None
-        self.tunnel_port = None
 
     def __enter__(self):
         return self
-
-    def __exit__(self, exc_type, exc_val, exc_tb):
-        self.close_ssh_tunnel()
-
-    @staticmethod
-    def is_port_open(host, port):
-        with socket.socket(socket.AF_INET, socket.SOCK_STREAM) as sock:
-            sock.settimeout(1)  # Таймаут для попытки соединения
-            try:
-                sock.connect((host, port))
-                return True
-            except socket.error:
-                return False
-
-    def close_ssh_tunnel(self):
-        if self.tunnel_process:
-            self.tunnel_process.terminate()
-            self.tunnel_process.wait()
-            print("SSH tunnel closed.")
-            del self.tunnel_process
-        else:
-            print("No active tunnel to close.")
 
     def exec_command(self, cmd, wait_exit=False, verbose=False, expect_error=False,
                      encoding=None, shell=True, text=False, input=None, stdin=None, stdout=None,
@@ -102,15 +69,9 @@
         """
         ssh_cmd = []
         if isinstance(cmd, str):
-<<<<<<< HEAD
-            ssh_cmd = ['ssh'] + self.ssh_args + [self.ssh_dest, cmd]
-        elif isinstance(cmd, list):
-            ssh_cmd = ['ssh'] + self.ssh_args + [self.ssh_dest] + cmd
-=======
             ssh_cmd = ['ssh', self.ssh_dest] + self.ssh_args + [cmd]
         elif isinstance(cmd, list):
             ssh_cmd = ['ssh', self.ssh_dest] + self.ssh_args + cmd
->>>>>>> 4543f80f
         process = subprocess.Popen(ssh_cmd, stdin=subprocess.PIPE, stdout=subprocess.PIPE, stderr=subprocess.PIPE)
         if get_process:
             return process
