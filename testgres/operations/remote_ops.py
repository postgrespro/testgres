--- conflicted
+++ resolved
@@ -4,6 +4,8 @@
 import tempfile
 import platform
 import time
+
+from ..utils import reserve_port
 
 # we support both pg8000 and psycopg2
 try:
@@ -48,20 +50,12 @@
         self.host = conn_params.host
         self.port = conn_params.port
         self.ssh_key = conn_params.ssh_key
-<<<<<<< HEAD
-        self.port = conn_params.port
         self.ssh_cmd = ["-o StrictHostKeyChecking=no"]
-        if self.ssh_key:
-            self.ssh_cmd += ["-i", self.ssh_key]
-        if self.port:
-            self.ssh_cmd += ["-p", self.port]
-=======
         self.ssh_args = []
         if self.ssh_key:
             self.ssh_args += ["-i", self.ssh_key]
         if self.port:
             self.ssh_args += ["-p", self.port]
->>>>>>> 7847380e
         self.remote = True
         self.username = conn_params.username or self.get_user()
         self.tunnel_process = None
@@ -271,15 +265,9 @@
         - prefix (str): The prefix of the temporary directory name.
         """
         if prefix:
-<<<<<<< HEAD
-            command = ["ssh" +  f"{self.username}@{self.host}"] + self.ssh_cmd + [f"mktemp -d {prefix}XXXXX"]
-        else:
-            command = ["ssh", f"{self.username}@{self.host}"] + self.ssh_cmd + ["mktemp -d"]
-=======
             command = ["ssh"] + self.ssh_args + [f"{self.username}@{self.host}", f"mktemp -d {prefix}XXXXX"]
         else:
             command = ["ssh"] + self.ssh_args + [f"{self.username}@{self.host}", "mktemp -d"]
->>>>>>> 7847380e
 
         result = subprocess.run(command, stdout=subprocess.PIPE, stderr=subprocess.PIPE, text=True)
 
@@ -322,18 +310,11 @@
             mode = "r+b" if binary else "r+"
 
         with tempfile.NamedTemporaryFile(mode=mode, delete=False) as tmp_file:
-<<<<<<< HEAD
-            # Because in scp we set up port using -P option
-            scp_ssh_cmd = ['-P' if x == '-p' else x for x in self.ssh_cmd]
-
-            if not truncate:
-                scp_cmd = ['scp'] + scp_ssh_cmd + [f"{self.username}@{self.host}:{filename}", tmp_file.name]
-=======
             # For scp the port is specified by a "-P" option
             scp_args = ['-P' if x == '-p' else x for x in self.ssh_args]
+
             if not truncate:
                 scp_cmd = ['scp'] + scp_args + [f"{self.username}@{self.host}:{filename}", tmp_file.name]
->>>>>>> 7847380e
                 subprocess.run(scp_cmd, check=False)  # The file might not exist yet
                 tmp_file.seek(0, os.SEEK_END)
 
@@ -349,19 +330,11 @@
                 tmp_file.write(data)
 
             tmp_file.flush()
-<<<<<<< HEAD
-            scp_cmd = ['scp'] + scp_ssh_cmd + [tmp_file.name, f"{self.username}@{self.host}:{filename}"]
-            subprocess.run(scp_cmd, check=True)
-
-            remote_directory = os.path.dirname(filename)
-            mkdir_cmd = ['ssh', f"{self.username}@{self.host}"] + self.ssh_cmd + [f"mkdir -p {remote_directory}"]
-=======
             scp_cmd = ['scp'] + scp_args + [tmp_file.name, f"{self.username}@{self.host}:{filename}"]
             subprocess.run(scp_cmd, check=True)
 
             remote_directory = os.path.dirname(filename)
             mkdir_cmd = ['ssh'] + self.ssh_args + [f"{self.username}@{self.host}", f"mkdir -p {remote_directory}"]
->>>>>>> 7847380e
             subprocess.run(mkdir_cmd, check=True)
 
             os.remove(tmp_file.name)
@@ -426,11 +399,7 @@
         return int(self.exec_command("echo $$", encoding=get_default_encoding()))
 
     def get_process_children(self, pid):
-<<<<<<< HEAD
-        command = ["ssh", f"{self.username}@{self.host}"] + self.ssh_cmd + [f"pgrep -P {pid}"]
-=======
         command = ["ssh"] + self.ssh_args + [f"{self.username}@{self.host}", f"pgrep -P {pid}"]
->>>>>>> 7847380e
 
         result = subprocess.run(command, stdout=subprocess.PIPE, stderr=subprocess.PIPE, text=True)
 
@@ -445,13 +414,9 @@
         """
         Establish SSH tunnel and connect to a PostgreSQL database.
         """
-<<<<<<< HEAD
         local_port = reserve_port()
         self.tunnel_port = local_port
         self.establish_ssh_tunnel(local_port=local_port, remote_port=port, host=host)
-=======
-        self.establish_ssh_tunnel(local_port=port, remote_port=5432)
->>>>>>> 7847380e
         try:
             conn = pglib.connect(
                 host='localhost',
