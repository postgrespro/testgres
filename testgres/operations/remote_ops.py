--- conflicted
+++ resolved
@@ -93,11 +93,7 @@
         """
         ssh_cmd = []
         if isinstance(cmd, str):
-<<<<<<< HEAD
-            ssh_cmd = ['ssh'] + self.ssh_args + [self.ssh_dest + cmd]
-=======
             ssh_cmd = ['ssh'] + self.ssh_args + [self.ssh_dest, cmd]
->>>>>>> 19e9436c
         elif isinstance(cmd, list):
             ssh_cmd = ['ssh'] + self.ssh_args + [self.ssh_dest] + cmd
         process = subprocess.Popen(ssh_cmd, stdin=subprocess.PIPE, stdout=subprocess.PIPE, stderr=subprocess.PIPE)
@@ -290,17 +286,10 @@
 
         with tempfile.NamedTemporaryFile(mode=mode, delete=False) as tmp_file:
             # Because in scp we set up port using -P option
-<<<<<<< HEAD
-            scp_ssh_cmd = ['-P' if x == '-p' else x for x in self.ssh_cmd]
-
-            if not truncate:
-                scp_cmd = ['scp'] + self.ssh_args + [f"{self.ssh_dest}:{filename}", tmp_file.name]
-=======
             scp_args = ['-P' if x == '-p' else x for x in self.ssh_args]
 
             if not truncate:
                 scp_cmd = ['scp'] + scp_args + [f"{self.ssh_dest}:{filename}", tmp_file.name]
->>>>>>> 19e9436c
                 subprocess.run(scp_cmd, check=False)  # The file might not exist yet
                 tmp_file.seek(0, os.SEEK_END)
 
@@ -316,11 +305,7 @@
                 tmp_file.write(data)
 
             tmp_file.flush()
-<<<<<<< HEAD
-            scp_cmd = ['scp'] + self.ssh_args + [tmp_file.name, f"{self.ssh_dest}:{filename}"]
-=======
             scp_cmd = ['scp'] + scp_args + [tmp_file.name, f"{self.ssh_dest}:{filename}"]
->>>>>>> 19e9436c
             subprocess.run(scp_cmd, check=True)
 
             remote_directory = os.path.dirname(filename)
