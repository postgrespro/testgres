--- conflicted
+++ resolved
@@ -1062,8 +1062,6 @@
             raise RuntimeError("Error was expected.")  # We should not reach this
         except FileNotFoundError:
             pass  # Expected error
-<<<<<<< HEAD
-=======
 
     def test_set_auto_conf(self):
         # elements contain [property id, value, storage value]
@@ -1110,7 +1108,6 @@
                         content,
                         x[0] + " stored wrong"
                     )
->>>>>>> 5e9ecbcc
 
 
 if __name__ == '__main__':
