--- conflicted
+++ resolved
@@ -403,7 +403,6 @@
                 res = node.execute('select * from test')
                 self.assertListEqual(res, [])
 
-<<<<<<< HEAD
     def test_synchronous_replication(self):
         with get_new_node() as master:
             old_version = not pg_version_ge('9.6')
@@ -443,7 +442,7 @@
                         'insert into abc select generate_series(1, 1000000)')
                     res = standby1.safe_psql('select count(*) from abc')
                     self.assertEqual(res, b'1000000\n')
-=======
+
     @unittest.skipUnless(pg_version_ge('10'), 'requires 10+')
     def test_logical_replication(self):
         with get_new_node() as node1, get_new_node() as node2:
@@ -544,7 +543,6 @@
         with get_new_node() as node:
             with self.assertRaises(InitNodeException):
                 node.init(allow_logical=True)
->>>>>>> 0583873d
 
     def test_replication_slots(self):
         with get_new_node() as node:
