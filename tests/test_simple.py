#!/usr/bin/env python
# coding: utf-8

import os
import re
import subprocess
import tempfile
import testgres
import time
import unittest

import logging.config
import shutil

from contextlib import contextmanager
from distutils.version import LooseVersion
from shutil import rmtree

from testgres import \
    InitNodeException, \
    StartNodeException, \
    ExecUtilException, \
    BackupException, \
    QueryException, \
    TimeoutException, \
    TestgresException

from testgres import \
    TestgresConfig, \
    configure_testgres, \
    scoped_config, \
    pop_config

from testgres import \
    NodeStatus, \
    IsolationLevel, \
    get_new_node

from testgres import \
    get_bin_path, \
    get_pg_config

from testgres import bound_ports
from testgres.utils import pg_version_ge
from testgres.enums import ProcessType


def util_exists(util):
    def good_properties(f):
        return (os.path.exists(f) and
                os.path.isfile(f) and
                os.access(f, os.X_OK))  # yapf: disable

    # try to resolve it
    if good_properties(get_bin_path(util)):
        return True

    # check if util is in PATH
    for path in os.environ["PATH"].split(os.pathsep):
        if good_properties(os.path.join(path, util)):
            return True


@contextmanager
def removing(f):
    try:
        yield f
    finally:
        if os.path.isfile(f):
            os.remove(f)


class TestgresTests(unittest.TestCase):
    def test_node_repr(self):
        with get_new_node() as node:
            pattern = 'PostgresNode\(name=\'.+\', port=.+, base_dir=\'.+\'\)'
            self.assertIsNotNone(re.match(pattern, str(node)))

    def test_custom_init(self):
        with get_new_node() as node:
            # enable page checksums
            node.init(initdb_params=['-k']).start()

        with get_new_node() as node:
            node.init(
                allow_streaming=True,
                initdb_params=['--auth-local=reject', '--auth-host=reject'])

            hba_file = os.path.join(node.data_dir, 'pg_hba.conf')
            with open(hba_file, 'r') as conf:
                lines = conf.readlines()

                # check number of lines
                self.assertGreaterEqual(len(lines), 6)

                # there should be no trust entries at all
                self.assertFalse(any('trust' in s for s in lines))

    def test_double_init(self):
        with get_new_node().init() as node:
            # can't initialize node more than once
            with self.assertRaises(InitNodeException):
                node.init()

    def test_init_after_cleanup(self):
        with get_new_node() as node:
            node.init().start().execute('select 1')
            node.cleanup()
            node.init().start().execute('select 1')

    @unittest.skipUnless(util_exists('pg_resetwal'), 'might be missing')
    @unittest.skipUnless(pg_version_ge('9.6'), 'query works on 9.6+')
    def test_init_unique_system_id(self):
        # this function exists in PostgreSQL 9.6+
        query = 'select system_identifier from pg_control_system()'

        with scoped_config(cache_initdb=False):
            with get_new_node().init().start() as node0:
                id0 = node0.execute(query)[0]

        with scoped_config(
                cache_initdb=True, cached_initdb_unique=True) as config:

            self.assertTrue(config.cache_initdb)
            self.assertTrue(config.cached_initdb_unique)

            # spawn two nodes; ids must be different
            with get_new_node().init().start() as node1, \
                    get_new_node().init().start() as node2:

                id1 = node1.execute(query)[0]
                id2 = node2.execute(query)[0]

                # ids must increase
                self.assertGreater(id1, id0)
                self.assertGreater(id2, id1)

    def test_node_exit(self):
        base_dir = None

        with self.assertRaises(QueryException):
            with get_new_node().init() as node:
                base_dir = node.base_dir
                node.safe_psql('select 1')

        # we should save the DB for "debugging"
        self.assertTrue(os.path.exists(base_dir))
        rmtree(base_dir, ignore_errors=True)

        with get_new_node().init() as node:
            base_dir = node.base_dir

        # should have been removed by default
        self.assertFalse(os.path.exists(base_dir))

    def test_double_start(self):
        with get_new_node().init().start() as node:
            # can't start node more than once
            with self.assertRaises(StartNodeException):
                node.start()

    def test_uninitialized_start(self):
        with get_new_node() as node:
            # node is not initialized yet
            with self.assertRaises(StartNodeException):
                node.start()

    def test_restart(self):
        with get_new_node() as node:
            node.init().start()

            # restart, ok
            res = node.execute('select 1')
            self.assertEqual(res, [(1, )])
            node.restart()
            res = node.execute('select 2')
            self.assertEqual(res, [(2, )])

            # restart, fail
            with self.assertRaises(StartNodeException):
                node.append_conf('pg_hba.conf', 'DUMMY')
                node.restart()

    def test_reload(self):
        with get_new_node() as node:
            node.init().start()

            # change client_min_messages and save old value
            cmm_old = node.execute('show client_min_messages')
            node.append_conf('client_min_messages = DEBUG1')

            # reload config
            node.reload()

            # check new value
            cmm_new = node.execute('show client_min_messages')
            self.assertEqual('debug1', cmm_new[0][0].lower())
            self.assertNotEqual(cmm_old, cmm_new)

    def test_pg_ctl(self):
        with get_new_node() as node:
            node.init().start()

            status = node.pg_ctl(['status'])
            self.assertTrue('PID' in status)

    def test_status(self):
        self.assertTrue(NodeStatus.Running)
        self.assertFalse(NodeStatus.Stopped)
        self.assertFalse(NodeStatus.Uninitialized)

        # check statuses after each operation
        with get_new_node() as node:
            self.assertEqual(node.pid, 0)
            self.assertEqual(node.status(), NodeStatus.Uninitialized)

            node.init()

            self.assertEqual(node.pid, 0)
            self.assertEqual(node.status(), NodeStatus.Stopped)

            node.start()

            self.assertNotEqual(node.pid, 0)
            self.assertEqual(node.status(), NodeStatus.Running)

            node.stop()

            self.assertEqual(node.pid, 0)
            self.assertEqual(node.status(), NodeStatus.Stopped)

            node.cleanup()

            self.assertEqual(node.pid, 0)
            self.assertEqual(node.status(), NodeStatus.Uninitialized)

    def test_psql(self):
        with get_new_node().init().start() as node:

            # check returned values (1 arg)
            res = node.psql('select 1')
            self.assertEqual(res, (0, b'1\n', b''))

            # check returned values (2 args)
            res = node.psql('postgres', 'select 2')
            self.assertEqual(res, (0, b'2\n', b''))

            # check returned values (named)
            res = node.psql(query='select 3', dbname='postgres')
            self.assertEqual(res, (0, b'3\n', b''))

            # check returned values (1 arg)
            res = node.safe_psql('select 4')
            self.assertEqual(res, b'4\n')

            # check returned values (2 args)
            res = node.safe_psql('postgres', 'select 5')
            self.assertEqual(res, b'5\n')

            # check returned values (named)
            res = node.safe_psql(query='select 6', dbname='postgres')
            self.assertEqual(res, b'6\n')

            # check feeding input
            node.safe_psql('create table horns (w int)')
            node.safe_psql(
                'copy horns from stdin (format csv)', input=b"1\n2\n3\n\.\n")
            _sum = node.safe_psql('select sum(w) from horns')
            self.assertEqual(_sum, b'6\n')

            # check psql's default args, fails
            with self.assertRaises(QueryException):
                node.psql()

            node.stop()

            # check psql on stopped node, fails
            with self.assertRaises(QueryException):
                node.safe_psql('select 1')

    def test_transactions(self):
        with get_new_node().init().start() as node:

            with node.connect() as con:
                con.begin()
                con.execute('create table test(val int)')
                con.execute('insert into test values (1)')
                con.commit()

                con.begin()
                con.execute('insert into test values (2)')
                res = con.execute('select * from test order by val asc')
                self.assertListEqual(res, [(1, ), (2, )])
                con.rollback()

                con.begin()
                res = con.execute('select * from test')
                self.assertListEqual(res, [(1, )])
                con.rollback()

                con.begin()
                con.execute('drop table test')
                con.commit()

    def test_control_data(self):
        with get_new_node() as node:

            # node is not initialized yet
            with self.assertRaises(ExecUtilException):
                node.get_control_data()

            node.init()
            data = node.get_control_data()

            # check returned dict
            self.assertIsNotNone(data)
            self.assertTrue(any('pg_control' in s for s in data.keys()))

    def test_backup_simple(self):
        with get_new_node() as master:

            # enable streaming for backups
            master.init(allow_streaming=True)

            # node must be running
            with self.assertRaises(BackupException):
                master.backup()

            # it's time to start node
            master.start()

            # fill node with some data
            master.psql('create table test as select generate_series(1, 4) i')

            with master.backup(xlog_method='stream') as backup:
                with backup.spawn_primary().start() as slave:
                    res = slave.execute('select * from test order by i asc')
                    self.assertListEqual(res, [(1, ), (2, ), (3, ), (4, )])

    def test_backup_multiple(self):
        with get_new_node() as node:
            node.init(allow_streaming=True).start()

            with node.backup(xlog_method='fetch') as backup1, \
                    node.backup(xlog_method='fetch') as backup2:

                self.assertNotEqual(backup1.base_dir, backup2.base_dir)

            with node.backup(xlog_method='fetch') as backup:
                with backup.spawn_primary('node1', destroy=False) as node1, \
                        backup.spawn_primary('node2', destroy=False) as node2:

                    self.assertNotEqual(node1.base_dir, node2.base_dir)

    def test_backup_exhaust(self):
        with get_new_node() as node:
            node.init(allow_streaming=True).start()

            with node.backup(xlog_method='fetch') as backup:

                # exhaust backup by creating new node
                with backup.spawn_primary():
                    pass

                # now let's try to create one more node
                with self.assertRaises(BackupException):
                    backup.spawn_primary()

    def test_backup_wrong_xlog_method(self):
        with get_new_node() as node:
            node.init(allow_streaming=True).start()

            with self.assertRaises(
                    BackupException, msg='Invalid xlog_method "wrong"'):
                node.backup(xlog_method='wrong')

    def test_pg_ctl_wait_option(self):
        with get_new_node() as node:
            node.init().start(wait=False)
            while True:
                try:
                    node.stop(wait=False)
                    break
                except ExecUtilException:
                    # it's ok to get this exception here since node
                    # could be not started yet
                    pass

    def test_replicate(self):
        with get_new_node() as node:
            node.init(allow_streaming=True).start()

            with node.replicate().start() as replica:
                res = replica.execute('select 1')
                self.assertListEqual(res, [(1, )])

                node.execute('create table test (val int)', commit=True)

                replica.catchup()

                res = node.execute('select * from test')
                self.assertListEqual(res, [])

    def test_replication_slots(self):
        with get_new_node() as node:
            node.init(allow_streaming=True).start()

            with node.replicate(slot='slot1').start() as replica:
                replica.execute('select 1')

                # cannot create new slot with the same name
                with self.assertRaises(TestgresException):
                    node.replicate(slot='slot1')

    def test_incorrect_catchup(self):
        with get_new_node() as node:
            node.init(allow_streaming=True).start()

            # node has no master, can't catch up
            with self.assertRaises(TestgresException):
                node.catchup()

    def test_dump(self):
        query_create = 'create table test as select generate_series(1, 2) as val'
        query_select = 'select * from test order by val asc'

        with get_new_node().init().start() as node1:

            node1.execute(query_create)

<<<<<<< HEAD
            # take a new dump plain format
            dump = node1.dump()
            self.assertTrue(os.path.isfile(dump))
            with get_new_node().init().start() as node2:
                node2.psql(filename=dump, dbname=None, username=None)
                res = node2.execute(query_select)
                self.assertListEqual(res, [(1, ), (2, )])
            os.remove(dump)

            dump = node1.dump(format='plain')
            self.assertTrue(os.path.isfile(dump))
            with get_new_node().init().start() as node3:
                node3.psql(filename=dump, dbname=None, username=None)
                res = node3.execute(query_select)
                self.assertListEqual(res, [(1, ), (2, )])
            os.remove(dump)

            # take a new dump custom format
            dump = node1.dump(format='custom')
            self.assertTrue(os.path.isfile(dump))
            with get_new_node().init().start() as node4:
                node4.restore(filename=dump)
                res = node4.execute(query_select)
                self.assertListEqual(res, [(1, ), (2, )])
            os.remove(dump)

            # take a new dump directory format
            dump = node1.dump(format='directory')
            self.assertTrue(os.path.isdir(dump))
            with get_new_node().init().start() as node5:
                node5.restore(filename=dump)
                res = node5.execute(query_select)
                self.assertListEqual(res, [(1, ), (2, )])
            shutil.rmtree(dump, ignore_errors=True)

            # take a new dump tar format
            dump = node1.dump(format='tar')
            self.assertTrue(os.path.isfile(dump))
            with get_new_node().init().start() as node6:
                node6.restore(filename=dump)
                res = node6.execute(query_select)
                self.assertListEqual(res, [(1, ), (2, )])
            os.remove(dump)
=======
            # take a new dump
            with removing(node1.dump()) as dump:
                with get_new_node().init().start() as node2:
                    # restore dump
                    self.assertTrue(os.path.isfile(dump))
                    node2.restore(filename=dump)

                    res = node2.execute(query_select)
                    self.assertListEqual(res, [(1, ), (2, )])
>>>>>>> 6596a9f6

    def test_users(self):
        with get_new_node().init().start() as node:
            node.psql('create role test_user login')
            value = node.safe_psql('select 1', username='test_user')
            self.assertEqual(value, b'1\n')

    def test_poll_query_until(self):
        with get_new_node() as node:
            node.init().start()

            get_time = 'select extract(epoch from now())'
            check_time = 'select extract(epoch from now()) - {} >= 5'

            start_time = node.execute(get_time)[0][0]
            node.poll_query_until(query=check_time.format(start_time))
            end_time = node.execute(get_time)[0][0]

            self.assertTrue(end_time - start_time >= 5)

            # check 0 rows
            with self.assertRaises(QueryException):
                node.poll_query_until(
                    query='select * from pg_class where true = false')

            # check 0 columns
            with self.assertRaises(QueryException):
                node.poll_query_until(query='select from pg_class limit 1')

            # check None, fail
            with self.assertRaises(QueryException):
                node.poll_query_until(query='create table abc (val int)')

            # check None, ok
            node.poll_query_until(
                query='create table def()', expected=None)    # returns nothing

            # check arbitrary expected value, fail
            with self.assertRaises(TimeoutException):
                node.poll_query_until(
                    query='select 3',
                    expected=1,
                    max_attempts=3,
                    sleep_time=0.01)

            # check arbitrary expected value, ok
            node.poll_query_until(query='select 2', expected=2)

            # check timeout
            with self.assertRaises(TimeoutException):
                node.poll_query_until(
                    query='select 1 > 2', max_attempts=3, sleep_time=0.01)

            # check ProgrammingError, fail
            with self.assertRaises(testgres.ProgrammingError):
                node.poll_query_until(query='dummy1')

            # check ProgrammingError, ok
            with self.assertRaises(TimeoutException):
                node.poll_query_until(
                    query='dummy2',
                    max_attempts=3,
                    sleep_time=0.01,
                    raise_programming_error=False)

            # check 1 arg, ok
            node.poll_query_until('select true')

    def test_logging(self):
        logfile = tempfile.NamedTemporaryFile('w', delete=True)

        log_conf = {
            'version': 1,
            'handlers': {
                'file': {
                    'class': 'logging.FileHandler',
                    'filename': logfile.name,
                    'formatter': 'base_format',
                    'level': logging.DEBUG,
                },
            },
            'formatters': {
                'base_format': {
                    'format': '%(node)-5s: %(message)s',
                },
            },
            'root': {
                'handlers': ('file', ),
                'level': 'DEBUG',
            },
        }

        logging.config.dictConfig(log_conf)

        with scoped_config(use_python_logging=True):
            node_name = 'master'

            with get_new_node(name=node_name) as master:
                master.init().start()

                # execute a dummy query a few times
                for i in range(20):
                    master.execute('select 1')
                    time.sleep(0.01)

                # let logging worker do the job
                time.sleep(0.1)

                # check that master's port is found
                with open(logfile.name, 'r') as log:
                    lines = log.readlines()
                    self.assertTrue(any(node_name in s for s in lines))

                # test logger after stop/start/restart
                master.stop()
                master.start()
                master.restart()
                self.assertTrue(master._logger.is_alive())

    @unittest.skipUnless(util_exists('pgbench'), 'might be missing')
    def test_pgbench(self):
        with get_new_node().init().start() as node:

            # initialize pgbench DB and run benchmarks
            node.pgbench_init(
                scale=2, foreign_keys=True, options=['-q']).pgbench_run(time=2)

            # run TPC-B benchmark
            proc = node.pgbench(
                stdout=subprocess.PIPE,
                stderr=subprocess.STDOUT,
                options=['-T3'])

            out, _ = proc.communicate()
            out = out.decode('utf-8')

            self.assertTrue('tps' in out)

    def test_pg_config(self):
        # check same instances
        a = get_pg_config()
        b = get_pg_config()
        self.assertEqual(id(a), id(b))

        # save right before config change
        c1 = get_pg_config()

        # modify setting for this scope
        with scoped_config(cache_pg_config=False) as config:

            # sanity check for value
            self.assertFalse(config.cache_pg_config)

            # save right after config change
            c2 = get_pg_config()

            # check different instances after config change
            self.assertNotEqual(id(c1), id(c2))

            # check different instances
            a = get_pg_config()
            b = get_pg_config()
            self.assertNotEqual(id(a), id(b))

    def test_config_stack(self):
        # no such option
        with self.assertRaises(TypeError):
            configure_testgres(dummy=True)

        # we have only 1 config in stack
        with self.assertRaises(IndexError):
            pop_config()

        d0 = TestgresConfig.cached_initdb_dir
        d1 = 'dummy_abc'
        d2 = 'dummy_def'

        with scoped_config(cached_initdb_dir=d1) as c1:
            self.assertEqual(c1.cached_initdb_dir, d1)

            with scoped_config(cached_initdb_dir=d2) as c2:

                stack_size = len(testgres.config.config_stack)

                # try to break a stack
                with self.assertRaises(TypeError):
                    with scoped_config(dummy=True):
                        pass

                self.assertEqual(c2.cached_initdb_dir, d2)
                self.assertEqual(len(testgres.config.config_stack), stack_size)

            self.assertEqual(c1.cached_initdb_dir, d1)

        self.assertEqual(TestgresConfig.cached_initdb_dir, d0)

    def test_unix_sockets(self):
        with get_new_node() as node:
            node.init(unix_sockets=False, allow_streaming=True)
            node.start()

            node.execute('select 1')
            node.safe_psql('select 1')

            with node.replicate().start() as r:
                r.execute('select 1')
                r.safe_psql('select 1')

    def test_auto_name(self):
        with get_new_node().init(allow_streaming=True).start() as m:
            with m.replicate().start() as r:

                # check that nodes are running
                self.assertTrue(m.status())
                self.assertTrue(r.status())

                # check their names
                self.assertNotEqual(m.name, r.name)
                self.assertTrue('testgres' in m.name)
                self.assertTrue('testgres' in r.name)

    def test_file_tail(self):
        from testgres.utils import file_tail

        s1 = "the quick brown fox jumped over that lazy dog\n"
        s2 = "abc\n"
        s3 = "def\n"

        with tempfile.NamedTemporaryFile(mode='r+', delete=True) as f:
            sz = 0
            while sz < 3 * 8192:
                sz += len(s1)
                f.write(s1)
            f.write(s2)
            f.write(s3)

            f.seek(0)
            lines = file_tail(f, 3)
            self.assertEqual(lines[0], s1)
            self.assertEqual(lines[1], s2)
            self.assertEqual(lines[2], s3)

            f.seek(0)
            lines = file_tail(f, 1)
            self.assertEqual(lines[0], s3)

    def test_isolation_levels(self):
        with get_new_node().init().start() as node:
            with node.connect() as con:
                # string levels
                con.begin('Read Uncommitted').commit()
                con.begin('Read Committed').commit()
                con.begin('Repeatable Read').commit()
                con.begin('Serializable').commit()

                # enum levels
                con.begin(IsolationLevel.ReadUncommitted).commit()
                con.begin(IsolationLevel.ReadCommitted).commit()
                con.begin(IsolationLevel.RepeatableRead).commit()
                con.begin(IsolationLevel.Serializable).commit()

                # check wrong level
                with self.assertRaises(QueryException):
                    con.begin('Garbage').commit()

    def test_ports_management(self):
        # check that no ports have been bound yet
        self.assertEqual(len(bound_ports), 0)

        with get_new_node() as node:
            # check that we've just bound a port
            self.assertEqual(len(bound_ports), 1)

            # check that bound_ports contains our port
            port_1 = list(bound_ports)[0]
            port_2 = node.port
            self.assertEqual(port_1, port_2)

        # check that port has been freed successfully
        self.assertEqual(len(bound_ports), 0)

    def test_exceptions(self):
        str(StartNodeException('msg', [('file', 'lines')]))
        str(ExecUtilException('msg', 'cmd', 1, 'out'))
        str(QueryException('msg', 'query'))

    def test_version_management(self):
        a = LooseVersion('10.0')
        b = LooseVersion('10')
        c = LooseVersion('9.6.5')

        self.assertTrue(a > b)
        self.assertTrue(b > c)
        self.assertTrue(a > c)

    def test_child_pids(self):
        master_processes = [
            ProcessType.AutovacuumLauncher,
            ProcessType.BackgroundWriter,
            ProcessType.Checkpointer,
            ProcessType.StatsCollector,
            ProcessType.WalSender,
            ProcessType.WalWriter,
        ]

        if pg_version_ge('10'):
            master_processes.append(ProcessType.LogicalReplicationLauncher)

        repl_processes = [
            ProcessType.Startup,
            ProcessType.WalReceiver,
        ]

        with get_new_node().init().start() as master:

            # master node doesn't have a source walsender!
            with self.assertRaises(TestgresException):
                master.source_walsender

            with master.connect() as con:
                self.assertGreater(con.pid, 0)

            with master.replicate().start() as replica:

                # test __str__ method
                str(master.child_processes[0])

                master_pids = master.auxiliary_pids
                for ptype in master_processes:
                    self.assertIn(ptype, master_pids)

                replica_pids = replica.auxiliary_pids
                for ptype in repl_processes:
                    self.assertIn(ptype, replica_pids)

                # there should be exactly 1 source walsender for replica
                self.assertEqual(len(master_pids[ProcessType.WalSender]), 1)
                pid1 = master_pids[ProcessType.WalSender][0]
                pid2 = replica.source_walsender.pid
                self.assertEqual(pid1, pid2)

                replica.stop()

                # there should be no walsender after we've stopped replica
                with self.assertRaises(TestgresException):
                    replica.source_walsender


if __name__ == '__main__':
    if os.environ.get('ALT_CONFIG'):
        suite = unittest.TestSuite()

        # Small subset of tests for alternative configs (PG_BIN or PG_CONFIG)
        suite.addTest(TestgresTests('test_pg_config'))
        suite.addTest(TestgresTests('test_pg_ctl'))
        suite.addTest(TestgresTests('test_psql'))
        suite.addTest(TestgresTests('test_replicate'))

        print('Running tests for alternative config:')
        for t in suite:
            print(t)
        print()

        runner = unittest.TextTestRunner()
        runner.run(suite)
    else:
        unittest.main()<|MERGE_RESOLUTION|>--- conflicted
+++ resolved
@@ -428,7 +428,6 @@
 
             node1.execute(query_create)
 
-<<<<<<< HEAD
             # take a new dump plain format
             dump = node1.dump()
             self.assertTrue(os.path.isfile(dump))
@@ -462,7 +461,7 @@
                 node5.restore(filename=dump)
                 res = node5.execute(query_select)
                 self.assertListEqual(res, [(1, ), (2, )])
-            shutil.rmtree(dump, ignore_errors=True)
+            rmtree(dump, ignore_errors=True)
 
             # take a new dump tar format
             dump = node1.dump(format='tar')
@@ -472,17 +471,6 @@
                 res = node6.execute(query_select)
                 self.assertListEqual(res, [(1, ), (2, )])
             os.remove(dump)
-=======
-            # take a new dump
-            with removing(node1.dump()) as dump:
-                with get_new_node().init().start() as node2:
-                    # restore dump
-                    self.assertTrue(os.path.isfile(dump))
-                    node2.restore(filename=dump)
-
-                    res = node2.execute(query_select)
-                    self.assertListEqual(res, [(1, ), (2, )])
->>>>>>> 6596a9f6
 
     def test_users(self):
         with get_new_node().init().start() as node:
