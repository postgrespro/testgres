--- conflicted
+++ resolved
@@ -30,13 +30,6 @@
         Test exec_command for command execution failure.
         """
         cmd = "nonexistent_command"
-<<<<<<< HEAD
-        try:
-            exit_status, result, error = self.operations.exec_command(cmd, verbose=True, wait_exit=True)
-        except ExecUtilException as e:
-            error = e.message
-        assert error == 'Utility exited with non-zero code. Error: bash: line 1: nonexistent_command: command not found\n'
-=======
         while True:
             try:
                 self.operations.exec_command(cmd, verbose=True, wait_exit=True)
@@ -44,8 +37,7 @@
                 error = e.message
                 break
             raise Exception("We wait an exception!")
-        assert error == b'Utility exited with non-zero code. Error: bash: line 1: nonexistent_command: command not found\n'
->>>>>>> 1c731135
+        assert error == 'Utility exited with non-zero code. Error: bash: line 1: nonexistent_command: command not found\n'
 
     def test_exec_command_failure__expect_error(self):
         """
