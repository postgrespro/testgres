import os

import pytest

from testgres import ExecUtilException, get_remote_node, testgres_config
from testgres import RemoteOperations
from testgres import ConnectionParams


class TestRemoteOperations:

    @pytest.fixture(scope="function", autouse=True)
    def setup(self):
        conn_params = ConnectionParams(host=os.getenv('RDBMS_TESTPOOL1_HOST') or '127.0.0.1',
                                       username=os.getenv('USER'),
                                       ssh_key=os.getenv('RDBMS_TESTPOOL_SSHKEY'))
        self.operations = RemoteOperations(conn_params)

    def test_exec_command_success(self):
        """
        Test exec_command for successful command execution.
        """
        cmd = "python3 --version"
        response = self.operations.exec_command(cmd, wait_exit=True)

        assert b'Python 3.' in response

    def test_exec_command_failure(self):
        """
        Test exec_command for command execution failure.
        """
        cmd = "nonexistent_command"
        while True:
            try:
                self.operations.exec_command(cmd, verbose=True, wait_exit=True)
            except ExecUtilException as e:
                error = e.message
                break
            raise Exception("We wait an exception!")
<<<<<<< HEAD
        assert error == 'Utility exited with non-zero code. Error: bash: line 1: nonexistent_command: command not found\n'
=======
        assert error == 'Utility exited with non-zero code. Error: `bash: line 1: nonexistent_command: command not found`'
>>>>>>> b949eb86

    def test_exec_command_failure__expect_error(self):
        """
        Test exec_command for command execution failure.
        """
        cmd = "nonexistent_command"

        exit_status, result, error = self.operations.exec_command(cmd, verbose=True, wait_exit=True, shell=True, expect_error=True)

        assert error == b'bash: line 1: nonexistent_command: command not found\n'
        assert exit_status == 127
        assert result == b''

    def test_is_executable_true(self):
        """
        Test is_executable for an existing executable.
        """
        cmd = os.getenv('PG_CONFIG')
        response = self.operations.is_executable(cmd)

        assert response is True

    def test_is_executable_false(self):
        """
        Test is_executable for a non-executable.
        """
        cmd = "python"
        response = self.operations.is_executable(cmd)

        assert response is False

    def test_makedirs_and_rmdirs_success(self):
        """
        Test makedirs and rmdirs for successful directory creation and removal.
        """
        cmd = "pwd"
        pwd = self.operations.exec_command(cmd, wait_exit=True, encoding='utf-8').strip()

        path = "{}/test_dir".format(pwd)

        # Test makedirs
        self.operations.makedirs(path)
        assert self.operations.path_exists(path)

        # Test rmdirs
        self.operations.rmdirs(path)
        assert not self.operations.path_exists(path)

    def test_makedirs_and_rmdirs_failure(self):
        """
        Test makedirs and rmdirs for directory creation and removal failure.
        """
        # Try to create a directory in a read-only location
        path = "/root/test_dir"

        # Test makedirs
        with pytest.raises(Exception):
            self.operations.makedirs(path)

        # Test rmdirs
<<<<<<< HEAD
        try:
            exit_status, result, error = self.operations.rmdirs(path, verbose=True)
        except ExecUtilException as e:
            error = e.message
        assert error == "Utility exited with non-zero code. Error: rm: cannot remove '/root/test_dir': Permission denied\n"
=======
        while True:
            try:
                self.operations.rmdirs(path, verbose=True)
            except ExecUtilException as e:
                error = e.message
                break
            raise Exception("We wait an exception!")
        assert error == "Utility exited with non-zero code. Error: `rm: cannot remove '/root/test_dir': Permission denied`"
>>>>>>> b949eb86

    def test_listdir(self):
        """
        Test listdir for listing directory contents.
        """
        path = "/etc"
        files = self.operations.listdir(path)

        assert isinstance(files, list)

    def test_path_exists_true(self):
        """
        Test path_exists for an existing path.
        """
        path = "/etc"
        response = self.operations.path_exists(path)

        assert response is True

    def test_path_exists_false(self):
        """
        Test path_exists for a non-existing path.
        """
        path = "/nonexistent_path"
        response = self.operations.path_exists(path)

        assert response is False

    def test_write_text_file(self):
        """
        Test write for writing data to a text file.
        """
        filename = "/tmp/test_file.txt"
        data = "Hello, world!"

        self.operations.write(filename, data, truncate=True)
        self.operations.write(filename, data)

        response = self.operations.read(filename)

        assert response == data + data

    def test_write_binary_file(self):
        """
        Test write for writing data to a binary file.
        """
        filename = "/tmp/test_file.bin"
        data = b"\x00\x01\x02\x03"

        self.operations.write(filename, data, binary=True, truncate=True)

        response = self.operations.read(filename, binary=True)

        assert response == data

    def test_read_text_file(self):
        """
        Test read for reading data from a text file.
        """
        filename = "/etc/hosts"

        response = self.operations.read(filename)

        assert isinstance(response, str)

    def test_read_binary_file(self):
        """
        Test read for reading data from a binary file.
        """
        filename = "/usr/bin/python3"

        response = self.operations.read(filename, binary=True)

        assert isinstance(response, bytes)

    def test_touch(self):
        """
        Test touch for creating a new file or updating access and modification times of an existing file.
        """
        filename = "/tmp/test_file.txt"

        self.operations.touch(filename)

        assert self.operations.isfile(filename)

    def test_isfile_true(self):
        """
        Test isfile for an existing file.
        """
        filename = "/etc/hosts"

        response = self.operations.isfile(filename)

        assert response is True

    def test_isfile_false(self):
        """
        Test isfile for a non-existing file.
        """
        filename = "/nonexistent_file.txt"

        response = self.operations.isfile(filename)

        assert response is False

    def test_skip_ssl(self):
        conn_params = ConnectionParams(host=os.getenv('RDBMS_TESTPOOL1_HOST') or '127.0.0.1',
                                       username=os.getenv('USER'),
                                       remote=True,
                                       skip_ssl=True)
        os_ops = RemoteOperations(conn_params)
        testgres_config.set_os_ops(os_ops=os_ops)
        with get_remote_node().init().start() as node:
            with node.connect() as con:
                con.begin()
                con.execute('create table test(val int)')
                con.execute('insert into test values (1)')
                con.commit()

                con.begin()
                con.execute('insert into test values (2)')
                res = con.execute('select * from test order by val asc')
                if isinstance(res, list):
                    res.sort()
                assert res == [(1,), (2,)]<|MERGE_RESOLUTION|>--- conflicted
+++ resolved
@@ -37,11 +37,7 @@
                 error = e.message
                 break
             raise Exception("We wait an exception!")
-<<<<<<< HEAD
-        assert error == 'Utility exited with non-zero code. Error: bash: line 1: nonexistent_command: command not found\n'
-=======
         assert error == 'Utility exited with non-zero code. Error: `bash: line 1: nonexistent_command: command not found`'
->>>>>>> b949eb86
 
     def test_exec_command_failure__expect_error(self):
         """
@@ -102,13 +98,6 @@
             self.operations.makedirs(path)
 
         # Test rmdirs
-<<<<<<< HEAD
-        try:
-            exit_status, result, error = self.operations.rmdirs(path, verbose=True)
-        except ExecUtilException as e:
-            error = e.message
-        assert error == "Utility exited with non-zero code. Error: rm: cannot remove '/root/test_dir': Permission denied\n"
-=======
         while True:
             try:
                 self.operations.rmdirs(path, verbose=True)
@@ -117,7 +106,6 @@
                 break
             raise Exception("We wait an exception!")
         assert error == "Utility exited with non-zero code. Error: `rm: cannot remove '/root/test_dir': Permission denied`"
->>>>>>> b949eb86
 
     def test_listdir(self):
         """
